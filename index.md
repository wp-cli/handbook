---
layout: default
title: Command line interface for WordPress
---
**WP-CLI** is a set of command-line tools for managing [WordPress](http://wordpress.org) installations. You can update plugins, set up multisite installs and much more, without using a web browser.

<h2 id="requirements">Requirements</h2>

* UNIX-like environment (OS X, Linux, FreeBSD, Cygwin)
* PHP 5.3.2 or later
* WordPress 3.4 or later

<h2 id="install">Installing</h2>

Just execute the following command in your terminal:

<<<<<<< HEAD
```
curl https://raw.github.com/wp-cli/wp-cli.github.com/master/installer.sh | bash
```
=======
~~~
curl http://wp-cli.org/installer.sh | bash
~~~
>>>>>>> 9cb369b8

Make sure to read the instructions.

<a name="autocomplete"></a>
<h3 id="complete">Tab completions</h3>

WP-CLI comes with a tab completion script for command, subcommand and flag names.

If you're using **Bash**, add the following lines to `~/.bash_profile`:

~~~
# WP-CLI Bash completions
source $HOME/.wp-cli/vendor/wp-cli/wp-cli/utils/wp-completion.bash
~~~

And re-load the file:

~~~
source ~/.bash_profile
~~~

If you're using **Zsh**, add the following lines to `~/.zprofile`:

~~~
# WP-CLI Bash completions
autoload bashcompinit
bashcompinit
source $HOME/.wp-cli/vendor/wp-cli/wp-cli/utils/wp-completion.bash
~~~

And re-load the file:

~~~
source ~/.zprofile
~~~

<h3 id="update">Updating</h3>

If you installed WP-CLI using the method above, you can also easily update it:

~~~
cd ~/.wp-cli
php composer.phar update
~~~

Also see [Alternative Install Methods](https://github.com/wp-cli/wp-cli/wiki/Alternative-Install-Methods).

<h2 id="usage">Using</h2>

Go into a WordPress root folder:

~~~
cd /var/www/wp/
~~~

Typing `wp` should show you output similar to this:

~~~
Available commands:
    wp blog create|delete
    wp cache add|decr|delete|flush|get|incr|replace|set|type
    wp comment create|delete|trash|untrash|spam|unspam|approve|unapprove|count|status|last
    wp core download|config|is-installed|install|install-network|version|update|update-db
    wp db create|drop|reset|optimize|repair|connect|cli|query|export|import
    wp eval-file
    ...

See 'wp help <command>' for more information on a specific command.
~~~

Let's try to install the Hello Dolly plugin from wordpress.org:

~~~
wp plugin install hello-dolly
~~~

Output:

~~~
Installing Hello Dolly (1.5)

Downloading install package from http://downloads.WordPress.org/plugin/hello-dolly.1.5.zip ...
Unpacking the package ...
Installing the plugin ...
Plugin installed successfully.
~~~

<h3 id="multisite">Multisite</h3>

On a multisite installation, you need to pass a `--url` parameter, so that WP-CLI knows which site it's supposed to be operating on:

~~~
wp theme status --url=localhost/wp/test
~~~

If you have a subdomain installation, it would look like this:

~~~
wp theme status --url=test.example.com
~~~

If you're usually working on the same site most of the time, you can create a `wp-cli.yml` file in the root directory:

~~~
url: test.example.com
~~~

Then, you can call `wp` without the `--url` parameter again:

~~~
wp theme status
~~~

<h2>Adding commands</h2>

Adding commands to WP-CLI is as easy as creating a PHP class. See the [Commands Cookbook](https://github.com/wp-cli/wp-cli/wiki/Commands-Cookbook) for more info.

Please share the commands you make by adding them to the [List of community commands](https://github.com/wp-cli/wp-cli/wiki/List-of-community-commands).

<h3>Contributors</h3>

- [Contributor list](https://github.com/wp-cli/wp-cli/contributors)
- [Contributor guide](https://github.com/wp-cli/wp-cli/blob/master/CONTRIBUTING.md)<|MERGE_RESOLUTION|>--- conflicted
+++ resolved
@@ -14,15 +14,9 @@
 
 Just execute the following command in your terminal:
 
-<<<<<<< HEAD
-```
+~~~
 curl https://raw.github.com/wp-cli/wp-cli.github.com/master/installer.sh | bash
-```
-=======
 ~~~
-curl http://wp-cli.org/installer.sh | bash
-~~~
->>>>>>> 9cb369b8
 
 Make sure to read the instructions.
 
