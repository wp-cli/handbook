--- conflicted
+++ resolved
@@ -18,30 +18,22 @@
 	</thead>
 	<tbody>
 		<tr>
-			<td><a href="/commands/core/config/">config</a></td>
+			<td><a href="/commands/core/config">config</a></td>
 			<td>Set up a wp-config.php file.</td>
 		</tr>
 		<tr>
-			<td><a href="/commands/core/download/">download</a></td>
+			<td><a href="/commands/core/download">download</a></td>
 			<td>Download core WordPress files.</td>
 		</tr>
 		<tr>
-			<td><a href="/commands/core/init-tests/">init-tests</a></td>
+			<td><a href="/commands/core/init-tests">init-tests</a></td>
 			<td>Set up the official test suite using the current WordPress instance.</td>
 		</tr>
 		<tr>
-			<td><a href="/commands/core/install/">install</a></td>
+			<td><a href="/commands/core/install">install</a></td>
 			<td>Create the WordPress tables in the database.</td>
 		</tr>
 		<tr>
-<<<<<<< HEAD
-			<td><a href="/commands/core/install-network/">install-network</a></td>
-			<td>Transform a single-site install into a multi-site install.</td>
-		</tr>
-		<tr>
-			<td><a href="/commands/core/is-installed/">is-installed</a></td>
-			<td>Determine if the WordPress tables are installed.</td>
-=======
 			<td><a href="/commands/core/is-installed">is-installed</a></td>
 			<td>Determine if the WordPress tables are installed.</td>
 		</tr>
@@ -52,18 +44,17 @@
 		<tr>
 			<td><a href="/commands/core/multisite-install">multisite-install</a></td>
 			<td>Install multisite from scratch.</td>
->>>>>>> 33c7d489
 		</tr>
 		<tr>
-			<td><a href="/commands/core/update/">update</a></td>
+			<td><a href="/commands/core/update">update</a></td>
 			<td>Update WordPress.</td>
 		</tr>
 		<tr>
-			<td><a href="/commands/core/update-db/">update-db</a></td>
+			<td><a href="/commands/core/update-db">update-db</a></td>
 			<td>Update the WordPress database.</td>
 		</tr>
 		<tr>
-			<td><a href="/commands/core/version/">version</a></td>
+			<td><a href="/commands/core/version">version</a></td>
 			<td>Display the WordPress version.</td>
 		</tr>
 	</tbody>
