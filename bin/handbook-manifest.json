{
    "argument-syntax": {
        "title": "Argument Syntax",
        "slug": "argument-syntax",
        "markdown_source": "https:\/\/github.com\/wp-cli\/handbook\/blob\/main\/references\/argument-syntax.md",
        "parent": "references"
    },
    "behat-steps": {
        "title": "Behat Steps",
        "slug": "behat-steps",
        "markdown_source": "https:\/\/github.com\/wp-cli\/handbook\/blob\/main\/references\/behat-steps.md",
        "parent": "references"
    },
    "bug-reports": {
        "title": "Bug Reports",
        "slug": "bug-reports",
        "markdown_source": "https:\/\/github.com\/wp-cli\/handbook\/blob\/main\/contributions\/bug-reports.md",
        "parent": "contributions"
    },
    "code-review": {
        "title": "Code Review",
        "slug": "code-review",
        "markdown_source": "https:\/\/github.com\/wp-cli\/handbook\/blob\/main\/contributions\/code-review.md",
        "parent": "contributions"
    },
    "commands-cookbook": {
        "title": "Commands Cookbook",
        "slug": "commands-cookbook",
        "markdown_source": "https:\/\/github.com\/wp-cli\/handbook\/blob\/main\/guides\/commands-cookbook.md",
        "parent": "guides"
    },
    "committers-credo": {
        "title": "Committers Credo",
        "slug": "committers-credo",
        "markdown_source": "https:\/\/github.com\/wp-cli\/handbook\/blob\/main\/contributions\/committers-credo.md",
        "parent": "contributions"
    },
    "common-issues": {
        "title": "Common Issues",
        "slug": "common-issues",
        "markdown_source": "https:\/\/github.com\/wp-cli\/handbook\/blob\/main\/guides\/common-issues.md",
        "parent": "guides"
    },
    "config": {
        "title": "Config",
        "slug": "config",
        "markdown_source": "https:\/\/github.com\/wp-cli\/handbook\/blob\/main\/references\/config.md",
        "parent": "references"
    },
    "contributing": {
        "title": "Contributing",
        "slug": "contributing",
        "markdown_source": "https:\/\/github.com\/wp-cli\/handbook\/blob\/main\/contributions\/contributing.md",
        "parent": "contributions"
    },
    "contributions": {
        "title": "Contributions",
        "slug": "contributions",
        "markdown_source": "https:\/\/github.com\/wp-cli\/handbook\/blob\/main\/contributions.md",
        "parent": null
    },
    "contributor-day": {
        "title": "WordCamp Contributor Day",
        "slug": "contributor-day",
        "markdown_source": "https:\/\/github.com\/wp-cli\/handbook\/blob\/main\/contributions\/contributor-day.md",
        "parent": "contributions"
    },
    "doctor": {
        "title": "Doctor Guides",
        "slug": "doctor",
        "markdown_source": "https:\/\/github.com\/wp-cli\/handbook\/blob\/main\/guides\/doctor.md",
        "parent": "guides"
    },
    "doctor-check-constant-value": {
        "title": "Write a check for asserting the value of a given constant",
        "slug": "doctor-check-constant-value",
        "markdown_source": "https:\/\/github.com\/wp-cli\/handbook\/blob\/main\/guides\/doctor\/doctor-check-constant-value.md",
        "parent": "doctor"
    },
    "doctor-check-file-contents": {
        "title": "Write a check for verifying contents of WordPress files",
        "slug": "doctor-check-file-contents",
        "markdown_source": "https:\/\/github.com\/wp-cli\/handbook\/blob\/main\/guides\/doctor\/doctor-check-file-contents.md",
        "parent": "doctor"
    },
    "doctor-check-option-value": {
        "title": "Write a check for asserting the value of a given option",
        "slug": "doctor-check-option-value",
        "markdown_source": "https:\/\/github.com\/wp-cli\/handbook\/blob\/main\/guides\/doctor\/doctor-check-option-value.md",
        "parent": "doctor"
    },
    "doctor-check-plugin-status": {
        "title": "Check status of a given plugin",
        "slug": "doctor-check-plugin-status",
        "markdown_source": "https:\/\/github.com\/wp-cli\/handbook\/blob\/main\/guides\/doctor\/doctor-check-plugin-status.md",
        "parent": "doctor"
    },
    "doctor-customize-config": {
        "title": "Customize doctor diagnostic checks",
        "slug": "doctor-customize-config",
        "markdown_source": "https:\/\/github.com\/wp-cli\/handbook\/blob\/main\/guides\/doctor\/doctor-customize-config.md",
        "parent": "doctor"
    },
    "doctor-default-checks": {
        "title": "Default doctor diagnostic checks",
        "slug": "doctor-default-checks",
        "markdown_source": "https:\/\/github.com\/wp-cli\/handbook\/blob\/main\/guides\/doctor\/doctor-default-checks.md",
        "parent": "doctor"
    },
    "doctor-write-custom-check": {
        "title": "Write a custom check to perform an arbitrary assertion",
        "slug": "doctor-write-custom-check",
        "markdown_source": "https:\/\/github.com\/wp-cli\/handbook\/blob\/main\/guides\/doctor\/doctor-write-custom-check.md",
        "parent": "doctor"
    },
    "documentation-standards": {
        "title": "Documentation Standards",
        "slug": "documentation-standards",
        "markdown_source": "https:\/\/github.com\/wp-cli\/handbook\/blob\/main\/references\/documentation-standards.md",
        "parent": "references"
    },
    "external-resources": {
        "title": "External Resources",
        "slug": "external-resources",
        "markdown_source": "https:\/\/github.com\/wp-cli\/handbook\/blob\/main\/guides\/external-resources.md",
        "parent": "guides"
    },
    "force-output-specific-locale": {
        "title": "Force output to a specific locale",
        "slug": "force-output-specific-locale",
        "markdown_source": "https:\/\/github.com\/wp-cli\/handbook\/blob\/main\/guides\/force-output-specific-locale.md",
        "parent": "guides"
    },
    "given-a-custom-wp-content-directory": {
        "title": "Given a custom wp-content directory",
        "slug": "given-a-custom-wp-content-directory",
<<<<<<< HEAD
        "markdown_source": "https:\/\/github.com\/wp-cli\/handbook\/blob\/main\/references\/behat-steps\/given-a-custom-wp-content-directory.md",
=======
        "markdown_source": "https:\/\/github.com\/wp-cli\/handbook\/blob\/main\/behat-steps\/given-a-custom-wp-content-directory.md",
>>>>>>> 2c0b69a0
        "parent": "behat-steps"
    },
    "given-a-database": {
        "title": "Given a database",
        "slug": "given-a-database",
<<<<<<< HEAD
        "markdown_source": "https:\/\/github.com\/wp-cli\/handbook\/blob\/main\/references\/behat-steps\/given-a-database.md",
=======
        "markdown_source": "https:\/\/github.com\/wp-cli\/handbook\/blob\/main\/behat-steps\/given-a-database.md",
>>>>>>> 2c0b69a0
        "parent": "behat-steps"
    },
    "given-a-dependency-on-current-wp-cli": {
        "title": "Given a dependency on current wp-cli",
        "slug": "given-a-dependency-on-current-wp-cli",
<<<<<<< HEAD
        "markdown_source": "https:\/\/github.com\/wp-cli\/handbook\/blob\/main\/references\/behat-steps\/given-a-dependency-on-current-wp-cli.md",
=======
        "markdown_source": "https:\/\/github.com\/wp-cli\/handbook\/blob\/main\/behat-steps\/given-a-dependency-on-current-wp-cli.md",
>>>>>>> 2c0b69a0
        "parent": "behat-steps"
    },
    "given-a-downloaded-phar-with-the-same-version-version": {
        "title": "Given \/^a downloaded Phar with (?:the same version|version &quot;([^&quot;]+)&quot;)$\/",
        "slug": "given-a-downloaded-phar-with-the-same-version-version",
<<<<<<< HEAD
        "markdown_source": "https:\/\/github.com\/wp-cli\/handbook\/blob\/main\/references\/behat-steps\/given-a-downloaded-phar-with-the-same-version-version.md",
=======
        "markdown_source": "https:\/\/github.com\/wp-cli\/handbook\/blob\/main\/behat-steps\/given-a-downloaded-phar-with-the-same-version-version.md",
>>>>>>> 2c0b69a0
        "parent": "behat-steps"
    },
    "given-a-misconfigured-wp-content-dir-constant-directory": {
        "title": "Given a misconfigured WP_CONTENT_DIR constant directory",
        "slug": "given-a-misconfigured-wp-content-dir-constant-directory",
<<<<<<< HEAD
        "markdown_source": "https:\/\/github.com\/wp-cli\/handbook\/blob\/main\/references\/behat-steps\/given-a-misconfigured-wp-content-dir-constant-directory.md",
=======
        "markdown_source": "https:\/\/github.com\/wp-cli\/handbook\/blob\/main\/behat-steps\/given-a-misconfigured-wp-content-dir-constant-directory.md",
>>>>>>> 2c0b69a0
        "parent": "behat-steps"
    },
    "given-a-new-phar-with-the-same-version-version": {
        "title": "Given \/^a new Phar with (?:the same version|version &quot;([^&quot;]+)&quot;)$\/",
        "slug": "given-a-new-phar-with-the-same-version-version",
<<<<<<< HEAD
        "markdown_source": "https:\/\/github.com\/wp-cli\/handbook\/blob\/main\/references\/behat-steps\/given-a-new-phar-with-the-same-version-version.md",
=======
        "markdown_source": "https:\/\/github.com\/wp-cli\/handbook\/blob\/main\/behat-steps\/given-a-new-phar-with-the-same-version-version.md",
>>>>>>> 2c0b69a0
        "parent": "behat-steps"
    },
    "given-a-php-built-in-web-server": {
        "title": "Given a PHP built-in web server",
        "slug": "given-a-php-built-in-web-server",
<<<<<<< HEAD
        "markdown_source": "https:\/\/github.com\/wp-cli\/handbook\/blob\/main\/references\/behat-steps\/given-a-php-built-in-web-server.md",
=======
        "markdown_source": "https:\/\/github.com\/wp-cli\/handbook\/blob\/main\/behat-steps\/given-a-php-built-in-web-server.md",
>>>>>>> 2c0b69a0
        "parent": "behat-steps"
    },
    "given-a-php-built-in-web-server-to-serve-subdir": {
        "title": "Given a PHP built-in web server to serve :subdir",
        "slug": "given-a-php-built-in-web-server-to-serve-subdir",
<<<<<<< HEAD
        "markdown_source": "https:\/\/github.com\/wp-cli\/handbook\/blob\/main\/references\/behat-steps\/given-a-php-built-in-web-server-to-serve-subdir.md",
        "parent": "behat-steps"
    },
    "given-a-wp-installation": {
        "title": "Given a WP install(ation)",
        "slug": "given-a-wp-installation",
        "markdown_source": "https:\/\/github.com\/wp-cli\/handbook\/blob\/main\/references\/behat-steps\/given-a-wp-installation.md",
=======
        "markdown_source": "https:\/\/github.com\/wp-cli\/handbook\/blob\/main\/behat-steps\/given-a-php-built-in-web-server-to-serve-subdir.md",
        "parent": "behat-steps"
    },
    "given-a-wp-installation": {
        "title": "Given \/^a WP( \\d[^\\s]+)? install(?:ation)?$\/",
        "slug": "given-a-wp-installation",
        "markdown_source": "https:\/\/github.com\/wp-cli\/handbook\/blob\/main\/behat-steps\/given-a-wp-installation.md",
        "parent": "behat-steps"
    },
    "given-a-wp-installation-in": {
        "title": "Given \/^a WP( [^\\s]+)? install(?:ation)? in ['&quot;]?([^'&quot;]+)['&quot;]?$\/",
        "slug": "given-a-wp-installation-in",
        "markdown_source": "https:\/\/github.com\/wp-cli\/handbook\/blob\/main\/behat-steps\/given-a-wp-installation-in.md",
>>>>>>> 2c0b69a0
        "parent": "behat-steps"
    },
    "given-a-wp-installation-in-subdir": {
        "title": "Given a WP install(ation) in :subdir",
        "slug": "given-a-wp-installation-in-subdir",
        "markdown_source": "https:\/\/github.com\/wp-cli\/handbook\/blob\/main\/references\/behat-steps\/given-a-wp-installation-in-subdir.md",
        "parent": "behat-steps"
    },
    "given-a-wp-installation-with-composer": {
        "title": "Given a WP install(ation) with Composer",
        "slug": "given-a-wp-installation-with-composer",
<<<<<<< HEAD
        "markdown_source": "https:\/\/github.com\/wp-cli\/handbook\/blob\/main\/references\/behat-steps\/given-a-wp-installation-with-composer.md",
=======
        "markdown_source": "https:\/\/github.com\/wp-cli\/handbook\/blob\/main\/behat-steps\/given-a-wp-installation-with-composer.md",
>>>>>>> 2c0b69a0
        "parent": "behat-steps"
    },
    "given-a-wp-installation-with-composer-and-a-custom-vendor-directory-vendor-directory": {
        "title": "Given a WP install(ation) with Composer and a custom vendor directory :vendor_directory",
        "slug": "given-a-wp-installation-with-composer-and-a-custom-vendor-directory-vendor-directory",
<<<<<<< HEAD
        "markdown_source": "https:\/\/github.com\/wp-cli\/handbook\/blob\/main\/references\/behat-steps\/given-a-wp-installation-with-composer-and-a-custom-vendor-directory-vendor-directory.md",
=======
        "markdown_source": "https:\/\/github.com\/wp-cli\/handbook\/blob\/main\/behat-steps\/given-a-wp-installation-with-composer-and-a-custom-vendor-directory-vendor-directory.md",
>>>>>>> 2c0b69a0
        "parent": "behat-steps"
    },
    "given-a-wp-multisite-subdirectory-subdomaininstall-installation": {
        "title": "Given \/^a WP multisite (subdirectory|subdomain)?\\s?(install|installation)$\/",
        "slug": "given-a-wp-multisite-subdirectory-subdomaininstall-installation",
<<<<<<< HEAD
        "markdown_source": "https:\/\/github.com\/wp-cli\/handbook\/blob\/main\/references\/behat-steps\/given-a-wp-multisite-subdirectory-subdomaininstall-installation.md",
=======
        "markdown_source": "https:\/\/github.com\/wp-cli\/handbook\/blob\/main\/behat-steps\/given-a-wp-multisite-subdirectory-subdomaininstall-installation.md",
>>>>>>> 2c0b69a0
        "parent": "behat-steps"
    },
    "given-an-empty-cache": {
        "title": "Given an empty cache",
        "slug": "given-an-empty-cache",
<<<<<<< HEAD
        "markdown_source": "https:\/\/github.com\/wp-cli\/handbook\/blob\/main\/references\/behat-steps\/given-an-empty-cache.md",
=======
        "markdown_source": "https:\/\/github.com\/wp-cli\/handbook\/blob\/main\/behat-steps\/given-an-empty-cache.md",
>>>>>>> 2c0b69a0
        "parent": "behat-steps"
    },
    "given-an-empty-directory": {
        "title": "Given an empty directory",
        "slug": "given-an-empty-directory",
<<<<<<< HEAD
        "markdown_source": "https:\/\/github.com\/wp-cli\/handbook\/blob\/main\/references\/behat-steps\/given-an-empty-directory.md",
=======
        "markdown_source": "https:\/\/github.com\/wp-cli\/handbook\/blob\/main\/behat-steps\/given-an-empty-directory.md",
>>>>>>> 2c0b69a0
        "parent": "behat-steps"
    },
    "given-an-empty-non-existent-directory": {
        "title": "Given \/^an? (empty|non-existent) ([^\\s]+) directory$\/",
        "slug": "given-an-empty-non-existent-directory",
<<<<<<< HEAD
        "markdown_source": "https:\/\/github.com\/wp-cli\/handbook\/blob\/main\/references\/behat-steps\/given-an-empty-non-existent-directory.md",
=======
        "markdown_source": "https:\/\/github.com\/wp-cli\/handbook\/blob\/main\/behat-steps\/given-an-empty-non-existent-directory.md",
>>>>>>> 2c0b69a0
        "parent": "behat-steps"
    },
    "given-an-file-cache-file": {
        "title": "Given \/^an? ([^\\s]+) (file|cache file):$\/",
        "slug": "given-an-file-cache-file",
<<<<<<< HEAD
        "markdown_source": "https:\/\/github.com\/wp-cli\/handbook\/blob\/main\/references\/behat-steps\/given-an-file-cache-file.md",
=======
        "markdown_source": "https:\/\/github.com\/wp-cli\/handbook\/blob\/main\/behat-steps\/given-an-file-cache-file.md",
>>>>>>> 2c0b69a0
        "parent": "behat-steps"
    },
    "given-download": {
        "title": "Given download:",
        "slug": "given-download",
<<<<<<< HEAD
        "markdown_source": "https:\/\/github.com\/wp-cli\/handbook\/blob\/main\/references\/behat-steps\/given-download.md",
=======
        "markdown_source": "https:\/\/github.com\/wp-cli\/handbook\/blob\/main\/behat-steps\/given-download.md",
>>>>>>> 2c0b69a0
        "parent": "behat-steps"
    },
    "given-replaced-with-in-the-file": {
        "title": "Given \/^&quot;([^&quot;]+)&quot; replaced with &quot;([^&quot;]+)&quot; in the ([^\\s]+) file$\/",
        "slug": "given-replaced-with-in-the-file",
<<<<<<< HEAD
        "markdown_source": "https:\/\/github.com\/wp-cli\/handbook\/blob\/main\/references\/behat-steps\/given-replaced-with-in-the-file.md",
=======
        "markdown_source": "https:\/\/github.com\/wp-cli\/handbook\/blob\/main\/behat-steps\/given-replaced-with-in-the-file.md",
>>>>>>> 2c0b69a0
        "parent": "behat-steps"
    },
    "given-save-stdout-stderr-as": {
        "title": "Given \/^save (STDOUT|STDERR) ([\\'].+[^\\'])?\\s?as \\{(\\w+)\\}$\/",
        "slug": "given-save-stdout-stderr-as",
<<<<<<< HEAD
        "markdown_source": "https:\/\/github.com\/wp-cli\/handbook\/blob\/main\/references\/behat-steps\/given-save-stdout-stderr-as.md",
=======
        "markdown_source": "https:\/\/github.com\/wp-cli\/handbook\/blob\/main\/behat-steps\/given-save-stdout-stderr-as.md",
>>>>>>> 2c0b69a0
        "parent": "behat-steps"
    },
    "given-save-the-file-as": {
        "title": "Given \/^save the (.+) file ([\\'].+[^\\'])?as \\{(\\w+)\\}$\/",
        "slug": "given-save-the-file-as",
<<<<<<< HEAD
        "markdown_source": "https:\/\/github.com\/wp-cli\/handbook\/blob\/main\/references\/behat-steps\/given-save-the-file-as.md",
=======
        "markdown_source": "https:\/\/github.com\/wp-cli\/handbook\/blob\/main\/behat-steps\/given-save-the-file-as.md",
>>>>>>> 2c0b69a0
        "parent": "behat-steps"
    },
    "given-that-http-requests-to-will-respond-with": {
        "title": "Given \/^that HTTP requests to (.*?) will respond with:$\/",
        "slug": "given-that-http-requests-to-will-respond-with",
<<<<<<< HEAD
        "markdown_source": "https:\/\/github.com\/wp-cli\/handbook\/blob\/main\/references\/behat-steps\/given-that-http-requests-to-will-respond-with.md",
=======
        "markdown_source": "https:\/\/github.com\/wp-cli\/handbook\/blob\/main\/behat-steps\/given-that-http-requests-to-will-respond-with.md",
>>>>>>> 2c0b69a0
        "parent": "behat-steps"
    },
    "given-these-installed-and-active-plugins": {
        "title": "Given these installed and active plugins:",
        "slug": "given-these-installed-and-active-plugins",
<<<<<<< HEAD
        "markdown_source": "https:\/\/github.com\/wp-cli\/handbook\/blob\/main\/references\/behat-steps\/given-these-installed-and-active-plugins.md",
=======
        "markdown_source": "https:\/\/github.com\/wp-cli\/handbook\/blob\/main\/behat-steps\/given-these-installed-and-active-plugins.md",
>>>>>>> 2c0b69a0
        "parent": "behat-steps"
    },
    "given-wp-config-php": {
        "title": "Given wp-config.php",
        "slug": "given-wp-config-php",
<<<<<<< HEAD
        "markdown_source": "https:\/\/github.com\/wp-cli\/handbook\/blob\/main\/references\/behat-steps\/given-wp-config-php.md",
=======
        "markdown_source": "https:\/\/github.com\/wp-cli\/handbook\/blob\/main\/behat-steps\/given-wp-config-php.md",
>>>>>>> 2c0b69a0
        "parent": "behat-steps"
    },
    "given-wp-files": {
        "title": "Given WP files",
        "slug": "given-wp-files",
<<<<<<< HEAD
        "markdown_source": "https:\/\/github.com\/wp-cli\/handbook\/blob\/main\/references\/behat-steps\/given-wp-files.md",
=======
        "markdown_source": "https:\/\/github.com\/wp-cli\/handbook\/blob\/main\/behat-steps\/given-wp-files.md",
>>>>>>> 2c0b69a0
        "parent": "behat-steps"
    },
    "governance": {
        "title": "Governance",
        "slug": "governance",
        "markdown_source": "https:\/\/github.com\/wp-cli\/handbook\/blob\/main\/contributions\/governance.md",
        "parent": "contributions"
    },
    "guides": {
        "title": "Guides",
        "slug": "guides",
        "markdown_source": "https:\/\/github.com\/wp-cli\/handbook\/blob\/main\/guides.md",
        "parent": null
    },
    "hack-day": {
        "title": "WP-CLI Hack Day",
        "slug": "hack-day",
        "markdown_source": "https:\/\/github.com\/wp-cli\/handbook\/blob\/main\/contributions\/hack-day.md",
        "parent": "contributions"
    },
    "hosting-companies": {
        "title": "Hosting Companies",
        "slug": "hosting-companies",
        "markdown_source": "https:\/\/github.com\/wp-cli\/handbook\/blob\/main\/references\/hosting-companies.md",
        "parent": "references"
    },
    "how-to": {
        "title": "How to WP-CLI",
        "slug": "how-to",
        "markdown_source": "https:\/\/github.com\/wp-cli\/handbook\/blob\/main\/how-to.md",
        "parent": null
    },
    "how-to-create-custom-plugins": {
        "title": "How to create a custom plugin",
        "slug": "how-to-create-custom-plugins",
        "markdown_source": "https:\/\/github.com\/wp-cli\/handbook\/blob\/main\/how-to\/how-to-create-custom-plugins.md",
        "parent": "how-to"
    },
    "how-to-install": {
        "title": "How to install WordPress",
        "slug": "how-to-install",
        "markdown_source": "https:\/\/github.com\/wp-cli\/handbook\/blob\/main\/how-to\/how-to-install.md",
        "parent": "how-to"
    },
    "how-to-maintenance-mode": {
        "title": "How to put the site in maintenance mode",
        "slug": "how-to-maintenance-mode",
        "markdown_source": "https:\/\/github.com\/wp-cli\/handbook\/blob\/main\/how-to\/how-to-maintenance-mode.md",
        "parent": "how-to"
    },
    "how-to-start-webserver": {
        "title": "How to start the webserver",
        "slug": "how-to-start-webserver",
        "markdown_source": "https:\/\/github.com\/wp-cli\/handbook\/blob\/main\/how-to\/how-to-start-webserver.md",
        "parent": "how-to"
    },
    "identify-plugin-theme-conflict": {
        "title": "Identify a Plugin or Theme Conflict",
        "slug": "identify-plugin-theme-conflict",
        "markdown_source": "https:\/\/github.com\/wp-cli\/handbook\/blob\/main\/how-to\/identify-plugin-theme-conflict.md",
        "parent": "how-to"
    },
    "implementation-details": {
        "title": "Implementation Details",
        "slug": "implementation-details",
        "markdown_source": "https:\/\/github.com\/wp-cli\/handbook\/blob\/main\/contributions\/implementation-details.md",
        "parent": "contributions"
    },
    "index": {
        "title": "Handbook",
        "slug": "handbook",
        "markdown_source": "https:\/\/github.com\/wp-cli\/handbook\/blob\/main\/index.md",
        "parent": null
    },
    "installing": {
        "title": "Installing",
        "slug": "installing",
        "markdown_source": "https:\/\/github.com\/wp-cli\/handbook\/blob\/main\/guides\/installing.md",
        "parent": "guides"
    },
    "internal-api": {
        "title": "Internal API",
        "slug": "internal-api",
        "markdown_source": "https:\/\/github.com\/wp-cli\/handbook\/blob\/main\/references\/internal-api.md",
        "parent": "references"
    },
<<<<<<< HEAD
    "licensing": {
        "title": "Licensing",
        "slug": "licensing",
        "markdown_source": "https:\/\/github.com\/wp-cli\/handbook\/blob\/main\/contributions\/licensing.md",
        "parent": "contributions"
    },
=======
>>>>>>> 2c0b69a0
    "philosophy": {
        "title": "Philosophy",
        "slug": "philosophy",
        "markdown_source": "https:\/\/github.com\/wp-cli\/handbook\/blob\/main\/contributions\/philosophy.md",
        "parent": "contributions"
    },
    "plugin-unit-tests": {
        "title": "Plugin Integration Tests",
        "slug": "plugin-unit-tests",
        "markdown_source": "https:\/\/github.com\/wp-cli\/handbook\/blob\/main\/how-to\/plugin-unit-tests.md",
        "parent": "how-to"
    },
    "pull-requests": {
        "title": "Pull Requests",
        "slug": "pull-requests",
        "markdown_source": "https:\/\/github.com\/wp-cli\/handbook\/blob\/main\/contributions\/pull-requests.md",
        "parent": "contributions"
    },
    "quick-start": {
        "title": "Quick Start",
        "slug": "quick-start",
        "markdown_source": "https:\/\/github.com\/wp-cli\/handbook\/blob\/main\/guides\/quick-start.md",
        "parent": "guides"
    },
    "references": {
        "title": "References",
        "slug": "references",
        "markdown_source": "https:\/\/github.com\/wp-cli\/handbook\/blob\/main\/references.md",
        "parent": null
    },
    "release-checklist": {
        "title": "Release Checklist",
        "slug": "release-checklist",
        "markdown_source": "https:\/\/github.com\/wp-cli\/handbook\/blob\/main\/contributions\/release-checklist.md",
        "parent": "contributions"
    },
    "repository-management": {
        "title": "Repository Management",
        "slug": "repository-management",
        "markdown_source": "https:\/\/github.com\/wp-cli\/handbook\/blob\/main\/contributions\/repository-management.md",
        "parent": "contributions"
    },
    "roadmap": {
        "title": "Roadmap",
        "slug": "roadmap",
        "markdown_source": "https:\/\/github.com\/wp-cli\/handbook\/blob\/main\/contributions\/roadmap.md",
        "parent": "contributions"
    },
    "running-commands-remotely": {
        "title": "Running Commands Remotely",
        "slug": "running-commands-remotely",
        "markdown_source": "https:\/\/github.com\/wp-cli\/handbook\/blob\/main\/guides\/running-commands-remotely.md",
        "parent": "guides"
    },
    "sharing-wp-cli-packages": {
        "title": "Sharing WP-CLI Packages",
        "slug": "sharing-wp-cli-packages",
        "markdown_source": "https:\/\/github.com\/wp-cli\/handbook\/blob\/main\/guides\/sharing-wp-cli-packages.md",
        "parent": "guides"
    },
    "shell-friends": {
        "title": "Shell Friends",
        "slug": "shell-friends",
        "markdown_source": "https:\/\/github.com\/wp-cli\/handbook\/blob\/main\/references\/shell-friends.md",
        "parent": "references"
    },
    "then-an-email-should-be-sent-not-be-sent": {
        "title": "Then \/^an email should (be sent|not be sent)$\/",
        "slug": "then-an-email-should-be-sent-not-be-sent",
<<<<<<< HEAD
        "markdown_source": "https:\/\/github.com\/wp-cli\/handbook\/blob\/main\/references\/behat-steps\/then-an-email-should-be-sent-not-be-sent.md",
=======
        "markdown_source": "https:\/\/github.com\/wp-cli\/handbook\/blob\/main\/behat-steps\/then-an-email-should-be-sent-not-be-sent.md",
>>>>>>> 2c0b69a0
        "parent": "behat-steps"
    },
    "then-stdout-should-be-a-json-array-containing": {
        "title": "Then \/^STDOUT should be a JSON array containing:$\/",
        "slug": "then-stdout-should-be-a-json-array-containing",
<<<<<<< HEAD
        "markdown_source": "https:\/\/github.com\/wp-cli\/handbook\/blob\/main\/references\/behat-steps\/then-stdout-should-be-a-json-array-containing.md",
=======
        "markdown_source": "https:\/\/github.com\/wp-cli\/handbook\/blob\/main\/behat-steps\/then-stdout-should-be-a-json-array-containing.md",
>>>>>>> 2c0b69a0
        "parent": "behat-steps"
    },
    "then-stdout-should-be-a-table-containing-rows": {
        "title": "Then \/^STDOUT should be a table containing rows:$\/",
        "slug": "then-stdout-should-be-a-table-containing-rows",
<<<<<<< HEAD
        "markdown_source": "https:\/\/github.com\/wp-cli\/handbook\/blob\/main\/references\/behat-steps\/then-stdout-should-be-a-table-containing-rows.md",
=======
        "markdown_source": "https:\/\/github.com\/wp-cli\/handbook\/blob\/main\/behat-steps\/then-stdout-should-be-a-table-containing-rows.md",
>>>>>>> 2c0b69a0
        "parent": "behat-steps"
    },
    "then-stdout-should-be-csv-containing": {
        "title": "Then \/^STDOUT should be CSV containing:$\/",
        "slug": "then-stdout-should-be-csv-containing",
<<<<<<< HEAD
        "markdown_source": "https:\/\/github.com\/wp-cli\/handbook\/blob\/main\/references\/behat-steps\/then-stdout-should-be-csv-containing.md",
=======
        "markdown_source": "https:\/\/github.com\/wp-cli\/handbook\/blob\/main\/behat-steps\/then-stdout-should-be-csv-containing.md",
>>>>>>> 2c0b69a0
        "parent": "behat-steps"
    },
    "then-stdout-should-be-json-containing": {
        "title": "Then \/^STDOUT should be JSON containing:$\/",
        "slug": "then-stdout-should-be-json-containing",
<<<<<<< HEAD
        "markdown_source": "https:\/\/github.com\/wp-cli\/handbook\/blob\/main\/references\/behat-steps\/then-stdout-should-be-json-containing.md",
=======
        "markdown_source": "https:\/\/github.com\/wp-cli\/handbook\/blob\/main\/behat-steps\/then-stdout-should-be-json-containing.md",
>>>>>>> 2c0b69a0
        "parent": "behat-steps"
    },
    "then-stdout-should-be-yaml-containing": {
        "title": "Then \/^STDOUT should be YAML containing:$\/",
        "slug": "then-stdout-should-be-yaml-containing",
<<<<<<< HEAD
        "markdown_source": "https:\/\/github.com\/wp-cli\/handbook\/blob\/main\/references\/behat-steps\/then-stdout-should-be-yaml-containing.md",
=======
        "markdown_source": "https:\/\/github.com\/wp-cli\/handbook\/blob\/main\/behat-steps\/then-stdout-should-be-yaml-containing.md",
>>>>>>> 2c0b69a0
        "parent": "behat-steps"
    },
    "then-stdout-should-end-with-a-table-containing-rows": {
        "title": "Then \/^STDOUT should end with a table containing rows:$\/",
        "slug": "then-stdout-should-end-with-a-table-containing-rows",
<<<<<<< HEAD
        "markdown_source": "https:\/\/github.com\/wp-cli\/handbook\/blob\/main\/references\/behat-steps\/then-stdout-should-end-with-a-table-containing-rows.md",
=======
        "markdown_source": "https:\/\/github.com\/wp-cli\/handbook\/blob\/main\/behat-steps\/then-stdout-should-end-with-a-table-containing-rows.md",
>>>>>>> 2c0b69a0
        "parent": "behat-steps"
    },
    "then-stdout-stderr-should-be-a-number": {
        "title": "Then \/^(STDOUT|STDERR) should be a number$\/",
        "slug": "then-stdout-stderr-should-be-a-number",
<<<<<<< HEAD
        "markdown_source": "https:\/\/github.com\/wp-cli\/handbook\/blob\/main\/references\/behat-steps\/then-stdout-stderr-should-be-a-number.md",
=======
        "markdown_source": "https:\/\/github.com\/wp-cli\/handbook\/blob\/main\/behat-steps\/then-stdout-stderr-should-be-a-number.md",
>>>>>>> 2c0b69a0
        "parent": "behat-steps"
    },
    "then-stdout-stderr-should-be-a-version-string-w": {
        "title": "Then \/^(STDOUT|STDERR) should be a version string (&lt;|&lt;=|&gt;|&gt;=|==|=|!=|&lt;&gt;) ([+\\w.{}-]+)$\/",
        "slug": "then-stdout-stderr-should-be-a-version-string-w",
<<<<<<< HEAD
        "markdown_source": "https:\/\/github.com\/wp-cli\/handbook\/blob\/main\/references\/behat-steps\/then-stdout-stderr-should-be-a-version-string-w.md",
=======
        "markdown_source": "https:\/\/github.com\/wp-cli\/handbook\/blob\/main\/behat-steps\/then-stdout-stderr-should-be-a-version-string-w.md",
>>>>>>> 2c0b69a0
        "parent": "behat-steps"
    },
    "then-stdout-stderr-should-be-empty": {
        "title": "Then \/^(STDOUT|STDERR) should be empty$\/",
        "slug": "then-stdout-stderr-should-be-empty",
<<<<<<< HEAD
        "markdown_source": "https:\/\/github.com\/wp-cli\/handbook\/blob\/main\/references\/behat-steps\/then-stdout-stderr-should-be-empty.md",
=======
        "markdown_source": "https:\/\/github.com\/wp-cli\/handbook\/blob\/main\/behat-steps\/then-stdout-stderr-should-be-empty.md",
>>>>>>> 2c0b69a0
        "parent": "behat-steps"
    },
    "then-stdout-stderr-should-not-be-a-number": {
        "title": "Then \/^(STDOUT|STDERR) should not be a number$\/",
        "slug": "then-stdout-stderr-should-not-be-a-number",
<<<<<<< HEAD
        "markdown_source": "https:\/\/github.com\/wp-cli\/handbook\/blob\/main\/references\/behat-steps\/then-stdout-stderr-should-not-be-a-number.md",
=======
        "markdown_source": "https:\/\/github.com\/wp-cli\/handbook\/blob\/main\/behat-steps\/then-stdout-stderr-should-not-be-a-number.md",
>>>>>>> 2c0b69a0
        "parent": "behat-steps"
    },
    "then-stdout-stderr-should-not-be-empty": {
        "title": "Then \/^(STDOUT|STDERR) should not be empty$\/",
        "slug": "then-stdout-stderr-should-not-be-empty",
<<<<<<< HEAD
        "markdown_source": "https:\/\/github.com\/wp-cli\/handbook\/blob\/main\/references\/behat-steps\/then-stdout-stderr-should-not-be-empty.md",
=======
        "markdown_source": "https:\/\/github.com\/wp-cli\/handbook\/blob\/main\/behat-steps\/then-stdout-stderr-should-not-be-empty.md",
>>>>>>> 2c0b69a0
        "parent": "behat-steps"
    },
    "then-stdout-stderr-should-not-match": {
        "title": "Then \/^(STDOUT|STDERR) should( not)? match (((\\\/.+\\\/)|(#.+#))([a-z]+)?)$\/",
        "slug": "then-stdout-stderr-should-not-match",
<<<<<<< HEAD
        "markdown_source": "https:\/\/github.com\/wp-cli\/handbook\/blob\/main\/references\/behat-steps\/then-stdout-stderr-should-not-match.md",
=======
        "markdown_source": "https:\/\/github.com\/wp-cli\/handbook\/blob\/main\/behat-steps\/then-stdout-stderr-should-not-match.md",
>>>>>>> 2c0b69a0
        "parent": "behat-steps"
    },
    "then-stdout-stderr-should-strictly-be-contain-not-contain": {
        "title": "Then \/^(STDOUT|STDERR) should( strictly)? (be|contain|not contain):$\/",
        "slug": "then-stdout-stderr-should-strictly-be-contain-not-contain",
<<<<<<< HEAD
        "markdown_source": "https:\/\/github.com\/wp-cli\/handbook\/blob\/main\/references\/behat-steps\/then-stdout-stderr-should-strictly-be-contain-not-contain.md",
=======
        "markdown_source": "https:\/\/github.com\/wp-cli\/handbook\/blob\/main\/behat-steps\/then-stdout-stderr-should-strictly-be-contain-not-contain.md",
>>>>>>> 2c0b69a0
        "parent": "behat-steps"
    },
    "then-the-contents-of-the-file-should-not-match": {
        "title": "Then \/^the contents of the (.+) file should( not)? match (((\\\/.+\\\/)|(#.+#))([a-z]+)?)$\/",
        "slug": "then-the-contents-of-the-file-should-not-match",
<<<<<<< HEAD
        "markdown_source": "https:\/\/github.com\/wp-cli\/handbook\/blob\/main\/references\/behat-steps\/then-the-contents-of-the-file-should-not-match.md",
=======
        "markdown_source": "https:\/\/github.com\/wp-cli\/handbook\/blob\/main\/behat-steps\/then-the-contents-of-the-file-should-not-match.md",
>>>>>>> 2c0b69a0
        "parent": "behat-steps"
    },
    "then-the-file-directory-should-strictly-exist-not-exist-be-contain-not-contain": {
        "title": "Then \/^the (.+) (file|directory) should( strictly)? (exist|not exist|be:|contain:|not contain:)$\/",
        "slug": "then-the-file-directory-should-strictly-exist-not-exist-be-contain-not-contain",
<<<<<<< HEAD
        "markdown_source": "https:\/\/github.com\/wp-cli\/handbook\/blob\/main\/references\/behat-steps\/then-the-file-directory-should-strictly-exist-not-exist-be-contain-not-contain.md",
=======
        "markdown_source": "https:\/\/github.com\/wp-cli\/handbook\/blob\/main\/behat-steps\/then-the-file-directory-should-strictly-exist-not-exist-be-contain-not-contain.md",
>>>>>>> 2c0b69a0
        "parent": "behat-steps"
    },
    "then-the-http-status-code-should-be-code": {
        "title": "Then the HTTP status code should be :code",
        "slug": "then-the-http-status-code-should-be-code",
<<<<<<< HEAD
        "markdown_source": "https:\/\/github.com\/wp-cli\/handbook\/blob\/main\/references\/behat-steps\/then-the-http-status-code-should-be-code.md",
=======
        "markdown_source": "https:\/\/github.com\/wp-cli\/handbook\/blob\/main\/behat-steps\/then-the-http-status-code-should-be-code.md",
>>>>>>> 2c0b69a0
        "parent": "behat-steps"
    },
    "then-the-return-code-should-not-be": {
        "title": "Then \/^the return code should( not)? be (\\d+)$\/",
        "slug": "then-the-return-code-should-not-be",
<<<<<<< HEAD
        "markdown_source": "https:\/\/github.com\/wp-cli\/handbook\/blob\/main\/references\/behat-steps\/then-the-return-code-should-not-be.md",
=======
        "markdown_source": "https:\/\/github.com\/wp-cli\/handbook\/blob\/main\/behat-steps\/then-the-return-code-should-not-be.md",
>>>>>>> 2c0b69a0
        "parent": "behat-steps"
    },
    "tools": {
        "title": "Tools",
        "slug": "tools",
        "markdown_source": "https:\/\/github.com\/wp-cli\/handbook\/blob\/main\/references\/tools.md",
        "parent": "references"
    },
    "troubleshooting": {
        "title": "Troubleshooting Guide",
        "slug": "troubleshooting",
        "markdown_source": "https:\/\/github.com\/wp-cli\/handbook\/blob\/main\/guides\/troubleshooting.md",
        "parent": "guides"
    },
    "when-i-launch-in-the-background": {
        "title": "When \/^I launch in the background `([^`]+)`$\/",
        "slug": "when-i-launch-in-the-background",
<<<<<<< HEAD
        "markdown_source": "https:\/\/github.com\/wp-cli\/handbook\/blob\/main\/references\/behat-steps\/when-i-launch-in-the-background.md",
=======
        "markdown_source": "https:\/\/github.com\/wp-cli\/handbook\/blob\/main\/behat-steps\/when-i-launch-in-the-background.md",
>>>>>>> 2c0b69a0
        "parent": "behat-steps"
    },
    "when-i-run-try": {
        "title": "When \/^I (run|try) `([^`]+)`$\/",
        "slug": "when-i-run-try",
<<<<<<< HEAD
        "markdown_source": "https:\/\/github.com\/wp-cli\/handbook\/blob\/main\/references\/behat-steps\/when-i-run-try.md",
=======
        "markdown_source": "https:\/\/github.com\/wp-cli\/handbook\/blob\/main\/behat-steps\/when-i-run-try.md",
>>>>>>> 2c0b69a0
        "parent": "behat-steps"
    },
    "when-i-run-try-from": {
        "title": "When \/^I (run|try) `([^`]+)` from '([^\\s]+)'$\/",
        "slug": "when-i-run-try-from",
<<<<<<< HEAD
        "markdown_source": "https:\/\/github.com\/wp-cli\/handbook\/blob\/main\/references\/behat-steps\/when-i-run-try-from.md",
=======
        "markdown_source": "https:\/\/github.com\/wp-cli\/handbook\/blob\/main\/behat-steps\/when-i-run-try-from.md",
>>>>>>> 2c0b69a0
        "parent": "behat-steps"
    },
    "when-i-run-try-the-previous-command-again": {
        "title": "When \/^I (run|try) the previous command again$\/",
        "slug": "when-i-run-try-the-previous-command-again",
<<<<<<< HEAD
        "markdown_source": "https:\/\/github.com\/wp-cli\/handbook\/blob\/main\/references\/behat-steps\/when-i-run-try-the-previous-command-again.md",
=======
        "markdown_source": "https:\/\/github.com\/wp-cli\/handbook\/blob\/main\/behat-steps\/when-i-run-try-the-previous-command-again.md",
>>>>>>> 2c0b69a0
        "parent": "behat-steps"
    },
    "wp-cli-add-command": {
        "title": "WP_CLI::add_command()",
        "slug": "wp-cli-add-command",
<<<<<<< HEAD
        "markdown_source": "https:\/\/github.com\/wp-cli\/handbook\/blob\/main\/references\/internal-api\/wp-cli-add-command.md",
=======
        "markdown_source": "https:\/\/github.com\/wp-cli\/handbook\/blob\/main\/internal-api\/wp-cli-add-command.md",
>>>>>>> 2c0b69a0
        "parent": "internal-api"
    },
    "wp-cli-add-hook": {
        "title": "WP_CLI::add_hook()",
        "slug": "wp-cli-add-hook",
<<<<<<< HEAD
        "markdown_source": "https:\/\/github.com\/wp-cli\/handbook\/blob\/main\/references\/internal-api\/wp-cli-add-hook.md",
=======
        "markdown_source": "https:\/\/github.com\/wp-cli\/handbook\/blob\/main\/internal-api\/wp-cli-add-hook.md",
>>>>>>> 2c0b69a0
        "parent": "internal-api"
    },
    "wp-cli-add-wp-hook": {
        "title": "WP_CLI::add_wp_hook()",
        "slug": "wp-cli-add-wp-hook",
<<<<<<< HEAD
        "markdown_source": "https:\/\/github.com\/wp-cli\/handbook\/blob\/main\/references\/internal-api\/wp-cli-add-wp-hook.md",
=======
        "markdown_source": "https:\/\/github.com\/wp-cli\/handbook\/blob\/main\/internal-api\/wp-cli-add-wp-hook.md",
>>>>>>> 2c0b69a0
        "parent": "internal-api"
    },
    "wp-cli-colorize": {
        "title": "WP_CLI::colorize()",
        "slug": "wp-cli-colorize",
<<<<<<< HEAD
        "markdown_source": "https:\/\/github.com\/wp-cli\/handbook\/blob\/main\/references\/internal-api\/wp-cli-colorize.md",
=======
        "markdown_source": "https:\/\/github.com\/wp-cli\/handbook\/blob\/main\/internal-api\/wp-cli-colorize.md",
>>>>>>> 2c0b69a0
        "parent": "internal-api"
    },
    "wp-cli-confirm": {
        "title": "WP_CLI::confirm()",
        "slug": "wp-cli-confirm",
<<<<<<< HEAD
        "markdown_source": "https:\/\/github.com\/wp-cli\/handbook\/blob\/main\/references\/internal-api\/wp-cli-confirm.md",
=======
        "markdown_source": "https:\/\/github.com\/wp-cli\/handbook\/blob\/main\/internal-api\/wp-cli-confirm.md",
>>>>>>> 2c0b69a0
        "parent": "internal-api"
    },
    "wp-cli-debug": {
        "title": "WP_CLI::debug()",
        "slug": "wp-cli-debug",
<<<<<<< HEAD
        "markdown_source": "https:\/\/github.com\/wp-cli\/handbook\/blob\/main\/references\/internal-api\/wp-cli-debug.md",
=======
        "markdown_source": "https:\/\/github.com\/wp-cli\/handbook\/blob\/main\/internal-api\/wp-cli-debug.md",
>>>>>>> 2c0b69a0
        "parent": "internal-api"
    },
    "wp-cli-do-hook": {
        "title": "WP_CLI::do_hook()",
        "slug": "wp-cli-do-hook",
<<<<<<< HEAD
        "markdown_source": "https:\/\/github.com\/wp-cli\/handbook\/blob\/main\/references\/internal-api\/wp-cli-do-hook.md",
=======
        "markdown_source": "https:\/\/github.com\/wp-cli\/handbook\/blob\/main\/internal-api\/wp-cli-do-hook.md",
>>>>>>> 2c0b69a0
        "parent": "internal-api"
    },
    "wp-cli-error": {
        "title": "WP_CLI::error()",
        "slug": "wp-cli-error",
<<<<<<< HEAD
        "markdown_source": "https:\/\/github.com\/wp-cli\/handbook\/blob\/main\/references\/internal-api\/wp-cli-error.md",
=======
        "markdown_source": "https:\/\/github.com\/wp-cli\/handbook\/blob\/main\/internal-api\/wp-cli-error.md",
>>>>>>> 2c0b69a0
        "parent": "internal-api"
    },
    "wp-cli-error-multi-line": {
        "title": "WP_CLI::error_multi_line()",
        "slug": "wp-cli-error-multi-line",
<<<<<<< HEAD
        "markdown_source": "https:\/\/github.com\/wp-cli\/handbook\/blob\/main\/references\/internal-api\/wp-cli-error-multi-line.md",
=======
        "markdown_source": "https:\/\/github.com\/wp-cli\/handbook\/blob\/main\/internal-api\/wp-cli-error-multi-line.md",
>>>>>>> 2c0b69a0
        "parent": "internal-api"
    },
    "wp-cli-get-config": {
        "title": "WP_CLI::get_config()",
        "slug": "wp-cli-get-config",
<<<<<<< HEAD
        "markdown_source": "https:\/\/github.com\/wp-cli\/handbook\/blob\/main\/references\/internal-api\/wp-cli-get-config.md",
=======
        "markdown_source": "https:\/\/github.com\/wp-cli\/handbook\/blob\/main\/internal-api\/wp-cli-get-config.md",
>>>>>>> 2c0b69a0
        "parent": "internal-api"
    },
    "wp-cli-get-php-binary": {
        "title": "WP_CLI::get_php_binary()",
        "slug": "wp-cli-get-php-binary",
<<<<<<< HEAD
        "markdown_source": "https:\/\/github.com\/wp-cli\/handbook\/blob\/main\/references\/internal-api\/wp-cli-get-php-binary.md",
=======
        "markdown_source": "https:\/\/github.com\/wp-cli\/handbook\/blob\/main\/internal-api\/wp-cli-get-php-binary.md",
>>>>>>> 2c0b69a0
        "parent": "internal-api"
    },
    "wp-cli-halt": {
        "title": "WP_CLI::halt()",
        "slug": "wp-cli-halt",
<<<<<<< HEAD
        "markdown_source": "https:\/\/github.com\/wp-cli\/handbook\/blob\/main\/references\/internal-api\/wp-cli-halt.md",
=======
        "markdown_source": "https:\/\/github.com\/wp-cli\/handbook\/blob\/main\/internal-api\/wp-cli-halt.md",
>>>>>>> 2c0b69a0
        "parent": "internal-api"
    },
    "wp-cli-has-config": {
        "title": "WP_CLI::has_config()",
        "slug": "wp-cli-has-config",
<<<<<<< HEAD
        "markdown_source": "https:\/\/github.com\/wp-cli\/handbook\/blob\/main\/references\/internal-api\/wp-cli-has-config.md",
=======
        "markdown_source": "https:\/\/github.com\/wp-cli\/handbook\/blob\/main\/internal-api\/wp-cli-has-config.md",
>>>>>>> 2c0b69a0
        "parent": "internal-api"
    },
    "wp-cli-launch": {
        "title": "WP_CLI::launch()",
        "slug": "wp-cli-launch",
<<<<<<< HEAD
        "markdown_source": "https:\/\/github.com\/wp-cli\/handbook\/blob\/main\/references\/internal-api\/wp-cli-launch.md",
=======
        "markdown_source": "https:\/\/github.com\/wp-cli\/handbook\/blob\/main\/internal-api\/wp-cli-launch.md",
>>>>>>> 2c0b69a0
        "parent": "internal-api"
    },
    "wp-cli-launch-self": {
        "title": "WP_CLI::launch_self()",
        "slug": "wp-cli-launch-self",
<<<<<<< HEAD
        "markdown_source": "https:\/\/github.com\/wp-cli\/handbook\/blob\/main\/references\/internal-api\/wp-cli-launch-self.md",
=======
        "markdown_source": "https:\/\/github.com\/wp-cli\/handbook\/blob\/main\/internal-api\/wp-cli-launch-self.md",
>>>>>>> 2c0b69a0
        "parent": "internal-api"
    },
    "wp-cli-line": {
        "title": "WP_CLI::line()",
        "slug": "wp-cli-line",
<<<<<<< HEAD
        "markdown_source": "https:\/\/github.com\/wp-cli\/handbook\/blob\/main\/references\/internal-api\/wp-cli-line.md",
=======
        "markdown_source": "https:\/\/github.com\/wp-cli\/handbook\/blob\/main\/internal-api\/wp-cli-line.md",
>>>>>>> 2c0b69a0
        "parent": "internal-api"
    },
    "wp-cli-log": {
        "title": "WP_CLI::log()",
        "slug": "wp-cli-log",
<<<<<<< HEAD
        "markdown_source": "https:\/\/github.com\/wp-cli\/handbook\/blob\/main\/references\/internal-api\/wp-cli-log.md",
=======
        "markdown_source": "https:\/\/github.com\/wp-cli\/handbook\/blob\/main\/internal-api\/wp-cli-log.md",
>>>>>>> 2c0b69a0
        "parent": "internal-api"
    },
    "wp-cli-read-value": {
        "title": "WP_CLI::read_value()",
        "slug": "wp-cli-read-value",
<<<<<<< HEAD
        "markdown_source": "https:\/\/github.com\/wp-cli\/handbook\/blob\/main\/references\/internal-api\/wp-cli-read-value.md",
=======
        "markdown_source": "https:\/\/github.com\/wp-cli\/handbook\/blob\/main\/internal-api\/wp-cli-read-value.md",
>>>>>>> 2c0b69a0
        "parent": "internal-api"
    },
    "wp-cli-run-command": {
        "title": "WP_CLI::run_command()",
        "slug": "wp-cli-run-command",
<<<<<<< HEAD
        "markdown_source": "https:\/\/github.com\/wp-cli\/handbook\/blob\/main\/references\/internal-api\/wp-cli-run-command.md",
=======
        "markdown_source": "https:\/\/github.com\/wp-cli\/handbook\/blob\/main\/internal-api\/wp-cli-run-command.md",
>>>>>>> 2c0b69a0
        "parent": "internal-api"
    },
    "wp-cli-runcommand": {
        "title": "WP_CLI::runcommand()",
        "slug": "wp-cli-runcommand",
<<<<<<< HEAD
        "markdown_source": "https:\/\/github.com\/wp-cli\/handbook\/blob\/main\/references\/internal-api\/wp-cli-runcommand.md",
=======
        "markdown_source": "https:\/\/github.com\/wp-cli\/handbook\/blob\/main\/internal-api\/wp-cli-runcommand.md",
>>>>>>> 2c0b69a0
        "parent": "internal-api"
    },
    "wp-cli-success": {
        "title": "WP_CLI::success()",
        "slug": "wp-cli-success",
<<<<<<< HEAD
        "markdown_source": "https:\/\/github.com\/wp-cli\/handbook\/blob\/main\/references\/internal-api\/wp-cli-success.md",
=======
        "markdown_source": "https:\/\/github.com\/wp-cli\/handbook\/blob\/main\/internal-api\/wp-cli-success.md",
>>>>>>> 2c0b69a0
        "parent": "internal-api"
    },
    "wp-cli-utils-basename": {
        "title": "WP_CLI\\Utils\\basename()",
        "slug": "wp-cli-utils-basename",
<<<<<<< HEAD
        "markdown_source": "https:\/\/github.com\/wp-cli\/handbook\/blob\/main\/references\/internal-api\/wp-cli-utils-basename.md",
=======
        "markdown_source": "https:\/\/github.com\/wp-cli\/handbook\/blob\/main\/internal-api\/wp-cli-utils-basename.md",
>>>>>>> 2c0b69a0
        "parent": "internal-api"
    },
    "wp-cli-utils-esc-like": {
        "title": "WP_CLI\\Utils\\esc_like()",
        "slug": "wp-cli-utils-esc-like",
<<<<<<< HEAD
        "markdown_source": "https:\/\/github.com\/wp-cli\/handbook\/blob\/main\/references\/internal-api\/wp-cli-utils-esc-like.md",
=======
        "markdown_source": "https:\/\/github.com\/wp-cli\/handbook\/blob\/main\/internal-api\/wp-cli-utils-esc-like.md",
>>>>>>> 2c0b69a0
        "parent": "internal-api"
    },
    "wp-cli-utils-format-items": {
        "title": "WP_CLI\\Utils\\format_items()",
        "slug": "wp-cli-utils-format-items",
<<<<<<< HEAD
        "markdown_source": "https:\/\/github.com\/wp-cli\/handbook\/blob\/main\/references\/internal-api\/wp-cli-utils-format-items.md",
=======
        "markdown_source": "https:\/\/github.com\/wp-cli\/handbook\/blob\/main\/internal-api\/wp-cli-utils-format-items.md",
>>>>>>> 2c0b69a0
        "parent": "internal-api"
    },
    "wp-cli-utils-get-flag-value": {
        "title": "WP_CLI\\Utils\\get_flag_value()",
        "slug": "wp-cli-utils-get-flag-value",
<<<<<<< HEAD
        "markdown_source": "https:\/\/github.com\/wp-cli\/handbook\/blob\/main\/references\/internal-api\/wp-cli-utils-get-flag-value.md",
=======
        "markdown_source": "https:\/\/github.com\/wp-cli\/handbook\/blob\/main\/internal-api\/wp-cli-utils-get-flag-value.md",
>>>>>>> 2c0b69a0
        "parent": "internal-api"
    },
    "wp-cli-utils-get-home-dir": {
        "title": "WP_CLI\\Utils\\get_home_dir()",
        "slug": "wp-cli-utils-get-home-dir",
<<<<<<< HEAD
        "markdown_source": "https:\/\/github.com\/wp-cli\/handbook\/blob\/main\/references\/internal-api\/wp-cli-utils-get-home-dir.md",
=======
        "markdown_source": "https:\/\/github.com\/wp-cli\/handbook\/blob\/main\/internal-api\/wp-cli-utils-get-home-dir.md",
>>>>>>> 2c0b69a0
        "parent": "internal-api"
    },
    "wp-cli-utils-get-named-sem-ver": {
        "title": "WP_CLI\\Utils\\get_named_sem_ver()",
        "slug": "wp-cli-utils-get-named-sem-ver",
<<<<<<< HEAD
        "markdown_source": "https:\/\/github.com\/wp-cli\/handbook\/blob\/main\/references\/internal-api\/wp-cli-utils-get-named-sem-ver.md",
=======
        "markdown_source": "https:\/\/github.com\/wp-cli\/handbook\/blob\/main\/internal-api\/wp-cli-utils-get-named-sem-ver.md",
>>>>>>> 2c0b69a0
        "parent": "internal-api"
    },
    "wp-cli-utils-get-php-binary": {
        "title": "WP_CLI\\Utils\\get_php_binary()",
        "slug": "wp-cli-utils-get-php-binary",
<<<<<<< HEAD
        "markdown_source": "https:\/\/github.com\/wp-cli\/handbook\/blob\/main\/references\/internal-api\/wp-cli-utils-get-php-binary.md",
=======
        "markdown_source": "https:\/\/github.com\/wp-cli\/handbook\/blob\/main\/internal-api\/wp-cli-utils-get-php-binary.md",
>>>>>>> 2c0b69a0
        "parent": "internal-api"
    },
    "wp-cli-utils-get-temp-dir": {
        "title": "WP_CLI\\Utils\\get_temp_dir()",
        "slug": "wp-cli-utils-get-temp-dir",
<<<<<<< HEAD
        "markdown_source": "https:\/\/github.com\/wp-cli\/handbook\/blob\/main\/references\/internal-api\/wp-cli-utils-get-temp-dir.md",
=======
        "markdown_source": "https:\/\/github.com\/wp-cli\/handbook\/blob\/main\/internal-api\/wp-cli-utils-get-temp-dir.md",
>>>>>>> 2c0b69a0
        "parent": "internal-api"
    },
    "wp-cli-utils-http-request": {
        "title": "WP_CLI\\Utils\\http_request()",
        "slug": "wp-cli-utils-http-request",
<<<<<<< HEAD
        "markdown_source": "https:\/\/github.com\/wp-cli\/handbook\/blob\/main\/references\/internal-api\/wp-cli-utils-http-request.md",
=======
        "markdown_source": "https:\/\/github.com\/wp-cli\/handbook\/blob\/main\/internal-api\/wp-cli-utils-http-request.md",
>>>>>>> 2c0b69a0
        "parent": "internal-api"
    },
    "wp-cli-utils-ispiped": {
        "title": "WP_CLI\\Utils\\isPiped()",
        "slug": "wp-cli-utils-ispiped",
<<<<<<< HEAD
        "markdown_source": "https:\/\/github.com\/wp-cli\/handbook\/blob\/main\/references\/internal-api\/wp-cli-utils-ispiped.md",
=======
        "markdown_source": "https:\/\/github.com\/wp-cli\/handbook\/blob\/main\/internal-api\/wp-cli-utils-ispiped.md",
>>>>>>> 2c0b69a0
        "parent": "internal-api"
    },
    "wp-cli-utils-launch-editor-for-input": {
        "title": "WP_CLI\\Utils\\launch_editor_for_input()",
        "slug": "wp-cli-utils-launch-editor-for-input",
<<<<<<< HEAD
        "markdown_source": "https:\/\/github.com\/wp-cli\/handbook\/blob\/main\/references\/internal-api\/wp-cli-utils-launch-editor-for-input.md",
=======
        "markdown_source": "https:\/\/github.com\/wp-cli\/handbook\/blob\/main\/internal-api\/wp-cli-utils-launch-editor-for-input.md",
>>>>>>> 2c0b69a0
        "parent": "internal-api"
    },
    "wp-cli-utils-make-progress-bar": {
        "title": "WP_CLI\\Utils\\make_progress_bar()",
        "slug": "wp-cli-utils-make-progress-bar",
<<<<<<< HEAD
        "markdown_source": "https:\/\/github.com\/wp-cli\/handbook\/blob\/main\/references\/internal-api\/wp-cli-utils-make-progress-bar.md",
=======
        "markdown_source": "https:\/\/github.com\/wp-cli\/handbook\/blob\/main\/internal-api\/wp-cli-utils-make-progress-bar.md",
>>>>>>> 2c0b69a0
        "parent": "internal-api"
    },
    "wp-cli-utils-normalize-path": {
        "title": "WP_CLI\\Utils\\normalize_path()",
        "slug": "wp-cli-utils-normalize-path",
<<<<<<< HEAD
        "markdown_source": "https:\/\/github.com\/wp-cli\/handbook\/blob\/main\/references\/internal-api\/wp-cli-utils-normalize-path.md",
=======
        "markdown_source": "https:\/\/github.com\/wp-cli\/handbook\/blob\/main\/internal-api\/wp-cli-utils-normalize-path.md",
>>>>>>> 2c0b69a0
        "parent": "internal-api"
    },
    "wp-cli-utils-parse-ssh-url": {
        "title": "WP_CLI\\Utils\\parse_ssh_url()",
        "slug": "wp-cli-utils-parse-ssh-url",
<<<<<<< HEAD
        "markdown_source": "https:\/\/github.com\/wp-cli\/handbook\/blob\/main\/references\/internal-api\/wp-cli-utils-parse-ssh-url.md",
=======
        "markdown_source": "https:\/\/github.com\/wp-cli\/handbook\/blob\/main\/internal-api\/wp-cli-utils-parse-ssh-url.md",
>>>>>>> 2c0b69a0
        "parent": "internal-api"
    },
    "wp-cli-utils-parse-str-to-argv": {
        "title": "WP_CLI\\Utils\\parse_str_to_argv()",
        "slug": "wp-cli-utils-parse-str-to-argv",
<<<<<<< HEAD
        "markdown_source": "https:\/\/github.com\/wp-cli\/handbook\/blob\/main\/references\/internal-api\/wp-cli-utils-parse-str-to-argv.md",
=======
        "markdown_source": "https:\/\/github.com\/wp-cli\/handbook\/blob\/main\/internal-api\/wp-cli-utils-parse-str-to-argv.md",
>>>>>>> 2c0b69a0
        "parent": "internal-api"
    },
    "wp-cli-utils-proc-open-compat": {
        "title": "WP_CLI\\Utils\\proc_open_compat()",
        "slug": "wp-cli-utils-proc-open-compat",
<<<<<<< HEAD
        "markdown_source": "https:\/\/github.com\/wp-cli\/handbook\/blob\/main\/references\/internal-api\/wp-cli-utils-proc-open-compat.md",
=======
        "markdown_source": "https:\/\/github.com\/wp-cli\/handbook\/blob\/main\/internal-api\/wp-cli-utils-proc-open-compat.md",
>>>>>>> 2c0b69a0
        "parent": "internal-api"
    },
    "wp-cli-utils-report-batch-operation-results": {
        "title": "WP_CLI\\Utils\\report_batch_operation_results()",
        "slug": "wp-cli-utils-report-batch-operation-results",
<<<<<<< HEAD
        "markdown_source": "https:\/\/github.com\/wp-cli\/handbook\/blob\/main\/references\/internal-api\/wp-cli-utils-report-batch-operation-results.md",
=======
        "markdown_source": "https:\/\/github.com\/wp-cli\/handbook\/blob\/main\/internal-api\/wp-cli-utils-report-batch-operation-results.md",
>>>>>>> 2c0b69a0
        "parent": "internal-api"
    },
    "wp-cli-utils-trailingslashit": {
        "title": "WP_CLI\\Utils\\trailingslashit()",
        "slug": "wp-cli-utils-trailingslashit",
<<<<<<< HEAD
        "markdown_source": "https:\/\/github.com\/wp-cli\/handbook\/blob\/main\/references\/internal-api\/wp-cli-utils-trailingslashit.md",
=======
        "markdown_source": "https:\/\/github.com\/wp-cli\/handbook\/blob\/main\/internal-api\/wp-cli-utils-trailingslashit.md",
>>>>>>> 2c0b69a0
        "parent": "internal-api"
    },
    "wp-cli-utils-write-csv": {
        "title": "WP_CLI\\Utils\\write_csv()",
        "slug": "wp-cli-utils-write-csv",
<<<<<<< HEAD
        "markdown_source": "https:\/\/github.com\/wp-cli\/handbook\/blob\/main\/references\/internal-api\/wp-cli-utils-write-csv.md",
=======
        "markdown_source": "https:\/\/github.com\/wp-cli\/handbook\/blob\/main\/internal-api\/wp-cli-utils-write-csv.md",
>>>>>>> 2c0b69a0
        "parent": "internal-api"
    },
    "wp-cli-warning": {
        "title": "WP_CLI::warning()",
        "slug": "wp-cli-warning",
<<<<<<< HEAD
        "markdown_source": "https:\/\/github.com\/wp-cli\/handbook\/blob\/main\/references\/internal-api\/wp-cli-warning.md",
=======
        "markdown_source": "https:\/\/github.com\/wp-cli\/handbook\/blob\/main\/internal-api\/wp-cli-warning.md",
>>>>>>> 2c0b69a0
        "parent": "internal-api"
    }
}<|MERGE_RESOLUTION|>--- conflicted
+++ resolved
@@ -134,85 +134,48 @@
     "given-a-custom-wp-content-directory": {
         "title": "Given a custom wp-content directory",
         "slug": "given-a-custom-wp-content-directory",
-<<<<<<< HEAD
-        "markdown_source": "https:\/\/github.com\/wp-cli\/handbook\/blob\/main\/references\/behat-steps\/given-a-custom-wp-content-directory.md",
-=======
         "markdown_source": "https:\/\/github.com\/wp-cli\/handbook\/blob\/main\/behat-steps\/given-a-custom-wp-content-directory.md",
->>>>>>> 2c0b69a0
         "parent": "behat-steps"
     },
     "given-a-database": {
         "title": "Given a database",
         "slug": "given-a-database",
-<<<<<<< HEAD
-        "markdown_source": "https:\/\/github.com\/wp-cli\/handbook\/blob\/main\/references\/behat-steps\/given-a-database.md",
-=======
         "markdown_source": "https:\/\/github.com\/wp-cli\/handbook\/blob\/main\/behat-steps\/given-a-database.md",
->>>>>>> 2c0b69a0
         "parent": "behat-steps"
     },
     "given-a-dependency-on-current-wp-cli": {
         "title": "Given a dependency on current wp-cli",
         "slug": "given-a-dependency-on-current-wp-cli",
-<<<<<<< HEAD
-        "markdown_source": "https:\/\/github.com\/wp-cli\/handbook\/blob\/main\/references\/behat-steps\/given-a-dependency-on-current-wp-cli.md",
-=======
         "markdown_source": "https:\/\/github.com\/wp-cli\/handbook\/blob\/main\/behat-steps\/given-a-dependency-on-current-wp-cli.md",
->>>>>>> 2c0b69a0
         "parent": "behat-steps"
     },
     "given-a-downloaded-phar-with-the-same-version-version": {
         "title": "Given \/^a downloaded Phar with (?:the same version|version &quot;([^&quot;]+)&quot;)$\/",
         "slug": "given-a-downloaded-phar-with-the-same-version-version",
-<<<<<<< HEAD
-        "markdown_source": "https:\/\/github.com\/wp-cli\/handbook\/blob\/main\/references\/behat-steps\/given-a-downloaded-phar-with-the-same-version-version.md",
-=======
         "markdown_source": "https:\/\/github.com\/wp-cli\/handbook\/blob\/main\/behat-steps\/given-a-downloaded-phar-with-the-same-version-version.md",
->>>>>>> 2c0b69a0
         "parent": "behat-steps"
     },
     "given-a-misconfigured-wp-content-dir-constant-directory": {
         "title": "Given a misconfigured WP_CONTENT_DIR constant directory",
         "slug": "given-a-misconfigured-wp-content-dir-constant-directory",
-<<<<<<< HEAD
-        "markdown_source": "https:\/\/github.com\/wp-cli\/handbook\/blob\/main\/references\/behat-steps\/given-a-misconfigured-wp-content-dir-constant-directory.md",
-=======
         "markdown_source": "https:\/\/github.com\/wp-cli\/handbook\/blob\/main\/behat-steps\/given-a-misconfigured-wp-content-dir-constant-directory.md",
->>>>>>> 2c0b69a0
         "parent": "behat-steps"
     },
     "given-a-new-phar-with-the-same-version-version": {
         "title": "Given \/^a new Phar with (?:the same version|version &quot;([^&quot;]+)&quot;)$\/",
         "slug": "given-a-new-phar-with-the-same-version-version",
-<<<<<<< HEAD
-        "markdown_source": "https:\/\/github.com\/wp-cli\/handbook\/blob\/main\/references\/behat-steps\/given-a-new-phar-with-the-same-version-version.md",
-=======
         "markdown_source": "https:\/\/github.com\/wp-cli\/handbook\/blob\/main\/behat-steps\/given-a-new-phar-with-the-same-version-version.md",
->>>>>>> 2c0b69a0
         "parent": "behat-steps"
     },
     "given-a-php-built-in-web-server": {
         "title": "Given a PHP built-in web server",
         "slug": "given-a-php-built-in-web-server",
-<<<<<<< HEAD
-        "markdown_source": "https:\/\/github.com\/wp-cli\/handbook\/blob\/main\/references\/behat-steps\/given-a-php-built-in-web-server.md",
-=======
         "markdown_source": "https:\/\/github.com\/wp-cli\/handbook\/blob\/main\/behat-steps\/given-a-php-built-in-web-server.md",
->>>>>>> 2c0b69a0
         "parent": "behat-steps"
     },
     "given-a-php-built-in-web-server-to-serve-subdir": {
         "title": "Given a PHP built-in web server to serve :subdir",
         "slug": "given-a-php-built-in-web-server-to-serve-subdir",
-<<<<<<< HEAD
-        "markdown_source": "https:\/\/github.com\/wp-cli\/handbook\/blob\/main\/references\/behat-steps\/given-a-php-built-in-web-server-to-serve-subdir.md",
-        "parent": "behat-steps"
-    },
-    "given-a-wp-installation": {
-        "title": "Given a WP install(ation)",
-        "slug": "given-a-wp-installation",
-        "markdown_source": "https:\/\/github.com\/wp-cli\/handbook\/blob\/main\/references\/behat-steps\/given-a-wp-installation.md",
-=======
         "markdown_source": "https:\/\/github.com\/wp-cli\/handbook\/blob\/main\/behat-steps\/given-a-php-built-in-web-server-to-serve-subdir.md",
         "parent": "behat-steps"
     },
@@ -226,7 +189,6 @@
         "title": "Given \/^a WP( [^\\s]+)? install(?:ation)? in ['&quot;]?([^'&quot;]+)['&quot;]?$\/",
         "slug": "given-a-wp-installation-in",
         "markdown_source": "https:\/\/github.com\/wp-cli\/handbook\/blob\/main\/behat-steps\/given-a-wp-installation-in.md",
->>>>>>> 2c0b69a0
         "parent": "behat-steps"
     },
     "given-a-wp-installation-in-subdir": {
@@ -238,151 +200,91 @@
     "given-a-wp-installation-with-composer": {
         "title": "Given a WP install(ation) with Composer",
         "slug": "given-a-wp-installation-with-composer",
-<<<<<<< HEAD
-        "markdown_source": "https:\/\/github.com\/wp-cli\/handbook\/blob\/main\/references\/behat-steps\/given-a-wp-installation-with-composer.md",
-=======
         "markdown_source": "https:\/\/github.com\/wp-cli\/handbook\/blob\/main\/behat-steps\/given-a-wp-installation-with-composer.md",
->>>>>>> 2c0b69a0
         "parent": "behat-steps"
     },
     "given-a-wp-installation-with-composer-and-a-custom-vendor-directory-vendor-directory": {
         "title": "Given a WP install(ation) with Composer and a custom vendor directory :vendor_directory",
         "slug": "given-a-wp-installation-with-composer-and-a-custom-vendor-directory-vendor-directory",
-<<<<<<< HEAD
-        "markdown_source": "https:\/\/github.com\/wp-cli\/handbook\/blob\/main\/references\/behat-steps\/given-a-wp-installation-with-composer-and-a-custom-vendor-directory-vendor-directory.md",
-=======
         "markdown_source": "https:\/\/github.com\/wp-cli\/handbook\/blob\/main\/behat-steps\/given-a-wp-installation-with-composer-and-a-custom-vendor-directory-vendor-directory.md",
->>>>>>> 2c0b69a0
         "parent": "behat-steps"
     },
     "given-a-wp-multisite-subdirectory-subdomaininstall-installation": {
         "title": "Given \/^a WP multisite (subdirectory|subdomain)?\\s?(install|installation)$\/",
         "slug": "given-a-wp-multisite-subdirectory-subdomaininstall-installation",
-<<<<<<< HEAD
-        "markdown_source": "https:\/\/github.com\/wp-cli\/handbook\/blob\/main\/references\/behat-steps\/given-a-wp-multisite-subdirectory-subdomaininstall-installation.md",
-=======
         "markdown_source": "https:\/\/github.com\/wp-cli\/handbook\/blob\/main\/behat-steps\/given-a-wp-multisite-subdirectory-subdomaininstall-installation.md",
->>>>>>> 2c0b69a0
         "parent": "behat-steps"
     },
     "given-an-empty-cache": {
         "title": "Given an empty cache",
         "slug": "given-an-empty-cache",
-<<<<<<< HEAD
-        "markdown_source": "https:\/\/github.com\/wp-cli\/handbook\/blob\/main\/references\/behat-steps\/given-an-empty-cache.md",
-=======
         "markdown_source": "https:\/\/github.com\/wp-cli\/handbook\/blob\/main\/behat-steps\/given-an-empty-cache.md",
->>>>>>> 2c0b69a0
         "parent": "behat-steps"
     },
     "given-an-empty-directory": {
         "title": "Given an empty directory",
         "slug": "given-an-empty-directory",
-<<<<<<< HEAD
-        "markdown_source": "https:\/\/github.com\/wp-cli\/handbook\/blob\/main\/references\/behat-steps\/given-an-empty-directory.md",
-=======
         "markdown_source": "https:\/\/github.com\/wp-cli\/handbook\/blob\/main\/behat-steps\/given-an-empty-directory.md",
->>>>>>> 2c0b69a0
         "parent": "behat-steps"
     },
     "given-an-empty-non-existent-directory": {
         "title": "Given \/^an? (empty|non-existent) ([^\\s]+) directory$\/",
         "slug": "given-an-empty-non-existent-directory",
-<<<<<<< HEAD
-        "markdown_source": "https:\/\/github.com\/wp-cli\/handbook\/blob\/main\/references\/behat-steps\/given-an-empty-non-existent-directory.md",
-=======
         "markdown_source": "https:\/\/github.com\/wp-cli\/handbook\/blob\/main\/behat-steps\/given-an-empty-non-existent-directory.md",
->>>>>>> 2c0b69a0
         "parent": "behat-steps"
     },
     "given-an-file-cache-file": {
         "title": "Given \/^an? ([^\\s]+) (file|cache file):$\/",
         "slug": "given-an-file-cache-file",
-<<<<<<< HEAD
-        "markdown_source": "https:\/\/github.com\/wp-cli\/handbook\/blob\/main\/references\/behat-steps\/given-an-file-cache-file.md",
-=======
         "markdown_source": "https:\/\/github.com\/wp-cli\/handbook\/blob\/main\/behat-steps\/given-an-file-cache-file.md",
->>>>>>> 2c0b69a0
         "parent": "behat-steps"
     },
     "given-download": {
         "title": "Given download:",
         "slug": "given-download",
-<<<<<<< HEAD
-        "markdown_source": "https:\/\/github.com\/wp-cli\/handbook\/blob\/main\/references\/behat-steps\/given-download.md",
-=======
         "markdown_source": "https:\/\/github.com\/wp-cli\/handbook\/blob\/main\/behat-steps\/given-download.md",
->>>>>>> 2c0b69a0
         "parent": "behat-steps"
     },
     "given-replaced-with-in-the-file": {
         "title": "Given \/^&quot;([^&quot;]+)&quot; replaced with &quot;([^&quot;]+)&quot; in the ([^\\s]+) file$\/",
         "slug": "given-replaced-with-in-the-file",
-<<<<<<< HEAD
-        "markdown_source": "https:\/\/github.com\/wp-cli\/handbook\/blob\/main\/references\/behat-steps\/given-replaced-with-in-the-file.md",
-=======
         "markdown_source": "https:\/\/github.com\/wp-cli\/handbook\/blob\/main\/behat-steps\/given-replaced-with-in-the-file.md",
->>>>>>> 2c0b69a0
         "parent": "behat-steps"
     },
     "given-save-stdout-stderr-as": {
         "title": "Given \/^save (STDOUT|STDERR) ([\\'].+[^\\'])?\\s?as \\{(\\w+)\\}$\/",
         "slug": "given-save-stdout-stderr-as",
-<<<<<<< HEAD
-        "markdown_source": "https:\/\/github.com\/wp-cli\/handbook\/blob\/main\/references\/behat-steps\/given-save-stdout-stderr-as.md",
-=======
         "markdown_source": "https:\/\/github.com\/wp-cli\/handbook\/blob\/main\/behat-steps\/given-save-stdout-stderr-as.md",
->>>>>>> 2c0b69a0
         "parent": "behat-steps"
     },
     "given-save-the-file-as": {
         "title": "Given \/^save the (.+) file ([\\'].+[^\\'])?as \\{(\\w+)\\}$\/",
         "slug": "given-save-the-file-as",
-<<<<<<< HEAD
-        "markdown_source": "https:\/\/github.com\/wp-cli\/handbook\/blob\/main\/references\/behat-steps\/given-save-the-file-as.md",
-=======
         "markdown_source": "https:\/\/github.com\/wp-cli\/handbook\/blob\/main\/behat-steps\/given-save-the-file-as.md",
->>>>>>> 2c0b69a0
         "parent": "behat-steps"
     },
     "given-that-http-requests-to-will-respond-with": {
         "title": "Given \/^that HTTP requests to (.*?) will respond with:$\/",
         "slug": "given-that-http-requests-to-will-respond-with",
-<<<<<<< HEAD
-        "markdown_source": "https:\/\/github.com\/wp-cli\/handbook\/blob\/main\/references\/behat-steps\/given-that-http-requests-to-will-respond-with.md",
-=======
         "markdown_source": "https:\/\/github.com\/wp-cli\/handbook\/blob\/main\/behat-steps\/given-that-http-requests-to-will-respond-with.md",
->>>>>>> 2c0b69a0
         "parent": "behat-steps"
     },
     "given-these-installed-and-active-plugins": {
         "title": "Given these installed and active plugins:",
         "slug": "given-these-installed-and-active-plugins",
-<<<<<<< HEAD
-        "markdown_source": "https:\/\/github.com\/wp-cli\/handbook\/blob\/main\/references\/behat-steps\/given-these-installed-and-active-plugins.md",
-=======
         "markdown_source": "https:\/\/github.com\/wp-cli\/handbook\/blob\/main\/behat-steps\/given-these-installed-and-active-plugins.md",
->>>>>>> 2c0b69a0
         "parent": "behat-steps"
     },
     "given-wp-config-php": {
         "title": "Given wp-config.php",
         "slug": "given-wp-config-php",
-<<<<<<< HEAD
-        "markdown_source": "https:\/\/github.com\/wp-cli\/handbook\/blob\/main\/references\/behat-steps\/given-wp-config-php.md",
-=======
         "markdown_source": "https:\/\/github.com\/wp-cli\/handbook\/blob\/main\/behat-steps\/given-wp-config-php.md",
->>>>>>> 2c0b69a0
         "parent": "behat-steps"
     },
     "given-wp-files": {
         "title": "Given WP files",
         "slug": "given-wp-files",
-<<<<<<< HEAD
-        "markdown_source": "https:\/\/github.com\/wp-cli\/handbook\/blob\/main\/references\/behat-steps\/given-wp-files.md",
-=======
         "markdown_source": "https:\/\/github.com\/wp-cli\/handbook\/blob\/main\/behat-steps\/given-wp-files.md",
->>>>>>> 2c0b69a0
         "parent": "behat-steps"
     },
     "governance": {
@@ -469,15 +371,12 @@
         "markdown_source": "https:\/\/github.com\/wp-cli\/handbook\/blob\/main\/references\/internal-api.md",
         "parent": "references"
     },
-<<<<<<< HEAD
     "licensing": {
         "title": "Licensing",
         "slug": "licensing",
         "markdown_source": "https:\/\/github.com\/wp-cli\/handbook\/blob\/main\/contributions\/licensing.md",
         "parent": "contributions"
     },
-=======
->>>>>>> 2c0b69a0
     "philosophy": {
         "title": "Philosophy",
         "slug": "philosophy",
@@ -547,181 +446,109 @@
     "then-an-email-should-be-sent-not-be-sent": {
         "title": "Then \/^an email should (be sent|not be sent)$\/",
         "slug": "then-an-email-should-be-sent-not-be-sent",
-<<<<<<< HEAD
-        "markdown_source": "https:\/\/github.com\/wp-cli\/handbook\/blob\/main\/references\/behat-steps\/then-an-email-should-be-sent-not-be-sent.md",
-=======
         "markdown_source": "https:\/\/github.com\/wp-cli\/handbook\/blob\/main\/behat-steps\/then-an-email-should-be-sent-not-be-sent.md",
->>>>>>> 2c0b69a0
         "parent": "behat-steps"
     },
     "then-stdout-should-be-a-json-array-containing": {
         "title": "Then \/^STDOUT should be a JSON array containing:$\/",
         "slug": "then-stdout-should-be-a-json-array-containing",
-<<<<<<< HEAD
-        "markdown_source": "https:\/\/github.com\/wp-cli\/handbook\/blob\/main\/references\/behat-steps\/then-stdout-should-be-a-json-array-containing.md",
-=======
         "markdown_source": "https:\/\/github.com\/wp-cli\/handbook\/blob\/main\/behat-steps\/then-stdout-should-be-a-json-array-containing.md",
->>>>>>> 2c0b69a0
         "parent": "behat-steps"
     },
     "then-stdout-should-be-a-table-containing-rows": {
         "title": "Then \/^STDOUT should be a table containing rows:$\/",
         "slug": "then-stdout-should-be-a-table-containing-rows",
-<<<<<<< HEAD
-        "markdown_source": "https:\/\/github.com\/wp-cli\/handbook\/blob\/main\/references\/behat-steps\/then-stdout-should-be-a-table-containing-rows.md",
-=======
         "markdown_source": "https:\/\/github.com\/wp-cli\/handbook\/blob\/main\/behat-steps\/then-stdout-should-be-a-table-containing-rows.md",
->>>>>>> 2c0b69a0
         "parent": "behat-steps"
     },
     "then-stdout-should-be-csv-containing": {
         "title": "Then \/^STDOUT should be CSV containing:$\/",
         "slug": "then-stdout-should-be-csv-containing",
-<<<<<<< HEAD
-        "markdown_source": "https:\/\/github.com\/wp-cli\/handbook\/blob\/main\/references\/behat-steps\/then-stdout-should-be-csv-containing.md",
-=======
         "markdown_source": "https:\/\/github.com\/wp-cli\/handbook\/blob\/main\/behat-steps\/then-stdout-should-be-csv-containing.md",
->>>>>>> 2c0b69a0
         "parent": "behat-steps"
     },
     "then-stdout-should-be-json-containing": {
         "title": "Then \/^STDOUT should be JSON containing:$\/",
         "slug": "then-stdout-should-be-json-containing",
-<<<<<<< HEAD
-        "markdown_source": "https:\/\/github.com\/wp-cli\/handbook\/blob\/main\/references\/behat-steps\/then-stdout-should-be-json-containing.md",
-=======
         "markdown_source": "https:\/\/github.com\/wp-cli\/handbook\/blob\/main\/behat-steps\/then-stdout-should-be-json-containing.md",
->>>>>>> 2c0b69a0
         "parent": "behat-steps"
     },
     "then-stdout-should-be-yaml-containing": {
         "title": "Then \/^STDOUT should be YAML containing:$\/",
         "slug": "then-stdout-should-be-yaml-containing",
-<<<<<<< HEAD
-        "markdown_source": "https:\/\/github.com\/wp-cli\/handbook\/blob\/main\/references\/behat-steps\/then-stdout-should-be-yaml-containing.md",
-=======
         "markdown_source": "https:\/\/github.com\/wp-cli\/handbook\/blob\/main\/behat-steps\/then-stdout-should-be-yaml-containing.md",
->>>>>>> 2c0b69a0
         "parent": "behat-steps"
     },
     "then-stdout-should-end-with-a-table-containing-rows": {
         "title": "Then \/^STDOUT should end with a table containing rows:$\/",
         "slug": "then-stdout-should-end-with-a-table-containing-rows",
-<<<<<<< HEAD
-        "markdown_source": "https:\/\/github.com\/wp-cli\/handbook\/blob\/main\/references\/behat-steps\/then-stdout-should-end-with-a-table-containing-rows.md",
-=======
         "markdown_source": "https:\/\/github.com\/wp-cli\/handbook\/blob\/main\/behat-steps\/then-stdout-should-end-with-a-table-containing-rows.md",
->>>>>>> 2c0b69a0
         "parent": "behat-steps"
     },
     "then-stdout-stderr-should-be-a-number": {
         "title": "Then \/^(STDOUT|STDERR) should be a number$\/",
         "slug": "then-stdout-stderr-should-be-a-number",
-<<<<<<< HEAD
-        "markdown_source": "https:\/\/github.com\/wp-cli\/handbook\/blob\/main\/references\/behat-steps\/then-stdout-stderr-should-be-a-number.md",
-=======
         "markdown_source": "https:\/\/github.com\/wp-cli\/handbook\/blob\/main\/behat-steps\/then-stdout-stderr-should-be-a-number.md",
->>>>>>> 2c0b69a0
         "parent": "behat-steps"
     },
     "then-stdout-stderr-should-be-a-version-string-w": {
         "title": "Then \/^(STDOUT|STDERR) should be a version string (&lt;|&lt;=|&gt;|&gt;=|==|=|!=|&lt;&gt;) ([+\\w.{}-]+)$\/",
         "slug": "then-stdout-stderr-should-be-a-version-string-w",
-<<<<<<< HEAD
-        "markdown_source": "https:\/\/github.com\/wp-cli\/handbook\/blob\/main\/references\/behat-steps\/then-stdout-stderr-should-be-a-version-string-w.md",
-=======
         "markdown_source": "https:\/\/github.com\/wp-cli\/handbook\/blob\/main\/behat-steps\/then-stdout-stderr-should-be-a-version-string-w.md",
->>>>>>> 2c0b69a0
         "parent": "behat-steps"
     },
     "then-stdout-stderr-should-be-empty": {
         "title": "Then \/^(STDOUT|STDERR) should be empty$\/",
         "slug": "then-stdout-stderr-should-be-empty",
-<<<<<<< HEAD
-        "markdown_source": "https:\/\/github.com\/wp-cli\/handbook\/blob\/main\/references\/behat-steps\/then-stdout-stderr-should-be-empty.md",
-=======
         "markdown_source": "https:\/\/github.com\/wp-cli\/handbook\/blob\/main\/behat-steps\/then-stdout-stderr-should-be-empty.md",
->>>>>>> 2c0b69a0
         "parent": "behat-steps"
     },
     "then-stdout-stderr-should-not-be-a-number": {
         "title": "Then \/^(STDOUT|STDERR) should not be a number$\/",
         "slug": "then-stdout-stderr-should-not-be-a-number",
-<<<<<<< HEAD
-        "markdown_source": "https:\/\/github.com\/wp-cli\/handbook\/blob\/main\/references\/behat-steps\/then-stdout-stderr-should-not-be-a-number.md",
-=======
         "markdown_source": "https:\/\/github.com\/wp-cli\/handbook\/blob\/main\/behat-steps\/then-stdout-stderr-should-not-be-a-number.md",
->>>>>>> 2c0b69a0
         "parent": "behat-steps"
     },
     "then-stdout-stderr-should-not-be-empty": {
         "title": "Then \/^(STDOUT|STDERR) should not be empty$\/",
         "slug": "then-stdout-stderr-should-not-be-empty",
-<<<<<<< HEAD
-        "markdown_source": "https:\/\/github.com\/wp-cli\/handbook\/blob\/main\/references\/behat-steps\/then-stdout-stderr-should-not-be-empty.md",
-=======
         "markdown_source": "https:\/\/github.com\/wp-cli\/handbook\/blob\/main\/behat-steps\/then-stdout-stderr-should-not-be-empty.md",
->>>>>>> 2c0b69a0
         "parent": "behat-steps"
     },
     "then-stdout-stderr-should-not-match": {
         "title": "Then \/^(STDOUT|STDERR) should( not)? match (((\\\/.+\\\/)|(#.+#))([a-z]+)?)$\/",
         "slug": "then-stdout-stderr-should-not-match",
-<<<<<<< HEAD
-        "markdown_source": "https:\/\/github.com\/wp-cli\/handbook\/blob\/main\/references\/behat-steps\/then-stdout-stderr-should-not-match.md",
-=======
         "markdown_source": "https:\/\/github.com\/wp-cli\/handbook\/blob\/main\/behat-steps\/then-stdout-stderr-should-not-match.md",
->>>>>>> 2c0b69a0
         "parent": "behat-steps"
     },
     "then-stdout-stderr-should-strictly-be-contain-not-contain": {
         "title": "Then \/^(STDOUT|STDERR) should( strictly)? (be|contain|not contain):$\/",
         "slug": "then-stdout-stderr-should-strictly-be-contain-not-contain",
-<<<<<<< HEAD
-        "markdown_source": "https:\/\/github.com\/wp-cli\/handbook\/blob\/main\/references\/behat-steps\/then-stdout-stderr-should-strictly-be-contain-not-contain.md",
-=======
         "markdown_source": "https:\/\/github.com\/wp-cli\/handbook\/blob\/main\/behat-steps\/then-stdout-stderr-should-strictly-be-contain-not-contain.md",
->>>>>>> 2c0b69a0
         "parent": "behat-steps"
     },
     "then-the-contents-of-the-file-should-not-match": {
         "title": "Then \/^the contents of the (.+) file should( not)? match (((\\\/.+\\\/)|(#.+#))([a-z]+)?)$\/",
         "slug": "then-the-contents-of-the-file-should-not-match",
-<<<<<<< HEAD
-        "markdown_source": "https:\/\/github.com\/wp-cli\/handbook\/blob\/main\/references\/behat-steps\/then-the-contents-of-the-file-should-not-match.md",
-=======
         "markdown_source": "https:\/\/github.com\/wp-cli\/handbook\/blob\/main\/behat-steps\/then-the-contents-of-the-file-should-not-match.md",
->>>>>>> 2c0b69a0
         "parent": "behat-steps"
     },
     "then-the-file-directory-should-strictly-exist-not-exist-be-contain-not-contain": {
         "title": "Then \/^the (.+) (file|directory) should( strictly)? (exist|not exist|be:|contain:|not contain:)$\/",
         "slug": "then-the-file-directory-should-strictly-exist-not-exist-be-contain-not-contain",
-<<<<<<< HEAD
-        "markdown_source": "https:\/\/github.com\/wp-cli\/handbook\/blob\/main\/references\/behat-steps\/then-the-file-directory-should-strictly-exist-not-exist-be-contain-not-contain.md",
-=======
         "markdown_source": "https:\/\/github.com\/wp-cli\/handbook\/blob\/main\/behat-steps\/then-the-file-directory-should-strictly-exist-not-exist-be-contain-not-contain.md",
->>>>>>> 2c0b69a0
         "parent": "behat-steps"
     },
     "then-the-http-status-code-should-be-code": {
         "title": "Then the HTTP status code should be :code",
         "slug": "then-the-http-status-code-should-be-code",
-<<<<<<< HEAD
-        "markdown_source": "https:\/\/github.com\/wp-cli\/handbook\/blob\/main\/references\/behat-steps\/then-the-http-status-code-should-be-code.md",
-=======
         "markdown_source": "https:\/\/github.com\/wp-cli\/handbook\/blob\/main\/behat-steps\/then-the-http-status-code-should-be-code.md",
->>>>>>> 2c0b69a0
         "parent": "behat-steps"
     },
     "then-the-return-code-should-not-be": {
         "title": "Then \/^the return code should( not)? be (\\d+)$\/",
         "slug": "then-the-return-code-should-not-be",
-<<<<<<< HEAD
-        "markdown_source": "https:\/\/github.com\/wp-cli\/handbook\/blob\/main\/references\/behat-steps\/then-the-return-code-should-not-be.md",
-=======
         "markdown_source": "https:\/\/github.com\/wp-cli\/handbook\/blob\/main\/behat-steps\/then-the-return-code-should-not-be.md",
->>>>>>> 2c0b69a0
         "parent": "behat-steps"
     },
     "tools": {
@@ -739,451 +566,271 @@
     "when-i-launch-in-the-background": {
         "title": "When \/^I launch in the background `([^`]+)`$\/",
         "slug": "when-i-launch-in-the-background",
-<<<<<<< HEAD
-        "markdown_source": "https:\/\/github.com\/wp-cli\/handbook\/blob\/main\/references\/behat-steps\/when-i-launch-in-the-background.md",
-=======
         "markdown_source": "https:\/\/github.com\/wp-cli\/handbook\/blob\/main\/behat-steps\/when-i-launch-in-the-background.md",
->>>>>>> 2c0b69a0
         "parent": "behat-steps"
     },
     "when-i-run-try": {
         "title": "When \/^I (run|try) `([^`]+)`$\/",
         "slug": "when-i-run-try",
-<<<<<<< HEAD
-        "markdown_source": "https:\/\/github.com\/wp-cli\/handbook\/blob\/main\/references\/behat-steps\/when-i-run-try.md",
-=======
         "markdown_source": "https:\/\/github.com\/wp-cli\/handbook\/blob\/main\/behat-steps\/when-i-run-try.md",
->>>>>>> 2c0b69a0
         "parent": "behat-steps"
     },
     "when-i-run-try-from": {
         "title": "When \/^I (run|try) `([^`]+)` from '([^\\s]+)'$\/",
         "slug": "when-i-run-try-from",
-<<<<<<< HEAD
-        "markdown_source": "https:\/\/github.com\/wp-cli\/handbook\/blob\/main\/references\/behat-steps\/when-i-run-try-from.md",
-=======
         "markdown_source": "https:\/\/github.com\/wp-cli\/handbook\/blob\/main\/behat-steps\/when-i-run-try-from.md",
->>>>>>> 2c0b69a0
         "parent": "behat-steps"
     },
     "when-i-run-try-the-previous-command-again": {
         "title": "When \/^I (run|try) the previous command again$\/",
         "slug": "when-i-run-try-the-previous-command-again",
-<<<<<<< HEAD
-        "markdown_source": "https:\/\/github.com\/wp-cli\/handbook\/blob\/main\/references\/behat-steps\/when-i-run-try-the-previous-command-again.md",
-=======
         "markdown_source": "https:\/\/github.com\/wp-cli\/handbook\/blob\/main\/behat-steps\/when-i-run-try-the-previous-command-again.md",
->>>>>>> 2c0b69a0
         "parent": "behat-steps"
     },
     "wp-cli-add-command": {
         "title": "WP_CLI::add_command()",
         "slug": "wp-cli-add-command",
-<<<<<<< HEAD
-        "markdown_source": "https:\/\/github.com\/wp-cli\/handbook\/blob\/main\/references\/internal-api\/wp-cli-add-command.md",
-=======
         "markdown_source": "https:\/\/github.com\/wp-cli\/handbook\/blob\/main\/internal-api\/wp-cli-add-command.md",
->>>>>>> 2c0b69a0
         "parent": "internal-api"
     },
     "wp-cli-add-hook": {
         "title": "WP_CLI::add_hook()",
         "slug": "wp-cli-add-hook",
-<<<<<<< HEAD
-        "markdown_source": "https:\/\/github.com\/wp-cli\/handbook\/blob\/main\/references\/internal-api\/wp-cli-add-hook.md",
-=======
         "markdown_source": "https:\/\/github.com\/wp-cli\/handbook\/blob\/main\/internal-api\/wp-cli-add-hook.md",
->>>>>>> 2c0b69a0
         "parent": "internal-api"
     },
     "wp-cli-add-wp-hook": {
         "title": "WP_CLI::add_wp_hook()",
         "slug": "wp-cli-add-wp-hook",
-<<<<<<< HEAD
-        "markdown_source": "https:\/\/github.com\/wp-cli\/handbook\/blob\/main\/references\/internal-api\/wp-cli-add-wp-hook.md",
-=======
         "markdown_source": "https:\/\/github.com\/wp-cli\/handbook\/blob\/main\/internal-api\/wp-cli-add-wp-hook.md",
->>>>>>> 2c0b69a0
         "parent": "internal-api"
     },
     "wp-cli-colorize": {
         "title": "WP_CLI::colorize()",
         "slug": "wp-cli-colorize",
-<<<<<<< HEAD
-        "markdown_source": "https:\/\/github.com\/wp-cli\/handbook\/blob\/main\/references\/internal-api\/wp-cli-colorize.md",
-=======
         "markdown_source": "https:\/\/github.com\/wp-cli\/handbook\/blob\/main\/internal-api\/wp-cli-colorize.md",
->>>>>>> 2c0b69a0
         "parent": "internal-api"
     },
     "wp-cli-confirm": {
         "title": "WP_CLI::confirm()",
         "slug": "wp-cli-confirm",
-<<<<<<< HEAD
-        "markdown_source": "https:\/\/github.com\/wp-cli\/handbook\/blob\/main\/references\/internal-api\/wp-cli-confirm.md",
-=======
         "markdown_source": "https:\/\/github.com\/wp-cli\/handbook\/blob\/main\/internal-api\/wp-cli-confirm.md",
->>>>>>> 2c0b69a0
         "parent": "internal-api"
     },
     "wp-cli-debug": {
         "title": "WP_CLI::debug()",
         "slug": "wp-cli-debug",
-<<<<<<< HEAD
-        "markdown_source": "https:\/\/github.com\/wp-cli\/handbook\/blob\/main\/references\/internal-api\/wp-cli-debug.md",
-=======
         "markdown_source": "https:\/\/github.com\/wp-cli\/handbook\/blob\/main\/internal-api\/wp-cli-debug.md",
->>>>>>> 2c0b69a0
         "parent": "internal-api"
     },
     "wp-cli-do-hook": {
         "title": "WP_CLI::do_hook()",
         "slug": "wp-cli-do-hook",
-<<<<<<< HEAD
-        "markdown_source": "https:\/\/github.com\/wp-cli\/handbook\/blob\/main\/references\/internal-api\/wp-cli-do-hook.md",
-=======
         "markdown_source": "https:\/\/github.com\/wp-cli\/handbook\/blob\/main\/internal-api\/wp-cli-do-hook.md",
->>>>>>> 2c0b69a0
         "parent": "internal-api"
     },
     "wp-cli-error": {
         "title": "WP_CLI::error()",
         "slug": "wp-cli-error",
-<<<<<<< HEAD
-        "markdown_source": "https:\/\/github.com\/wp-cli\/handbook\/blob\/main\/references\/internal-api\/wp-cli-error.md",
-=======
         "markdown_source": "https:\/\/github.com\/wp-cli\/handbook\/blob\/main\/internal-api\/wp-cli-error.md",
->>>>>>> 2c0b69a0
         "parent": "internal-api"
     },
     "wp-cli-error-multi-line": {
         "title": "WP_CLI::error_multi_line()",
         "slug": "wp-cli-error-multi-line",
-<<<<<<< HEAD
-        "markdown_source": "https:\/\/github.com\/wp-cli\/handbook\/blob\/main\/references\/internal-api\/wp-cli-error-multi-line.md",
-=======
         "markdown_source": "https:\/\/github.com\/wp-cli\/handbook\/blob\/main\/internal-api\/wp-cli-error-multi-line.md",
->>>>>>> 2c0b69a0
         "parent": "internal-api"
     },
     "wp-cli-get-config": {
         "title": "WP_CLI::get_config()",
         "slug": "wp-cli-get-config",
-<<<<<<< HEAD
-        "markdown_source": "https:\/\/github.com\/wp-cli\/handbook\/blob\/main\/references\/internal-api\/wp-cli-get-config.md",
-=======
         "markdown_source": "https:\/\/github.com\/wp-cli\/handbook\/blob\/main\/internal-api\/wp-cli-get-config.md",
->>>>>>> 2c0b69a0
         "parent": "internal-api"
     },
     "wp-cli-get-php-binary": {
         "title": "WP_CLI::get_php_binary()",
         "slug": "wp-cli-get-php-binary",
-<<<<<<< HEAD
-        "markdown_source": "https:\/\/github.com\/wp-cli\/handbook\/blob\/main\/references\/internal-api\/wp-cli-get-php-binary.md",
-=======
         "markdown_source": "https:\/\/github.com\/wp-cli\/handbook\/blob\/main\/internal-api\/wp-cli-get-php-binary.md",
->>>>>>> 2c0b69a0
         "parent": "internal-api"
     },
     "wp-cli-halt": {
         "title": "WP_CLI::halt()",
         "slug": "wp-cli-halt",
-<<<<<<< HEAD
-        "markdown_source": "https:\/\/github.com\/wp-cli\/handbook\/blob\/main\/references\/internal-api\/wp-cli-halt.md",
-=======
         "markdown_source": "https:\/\/github.com\/wp-cli\/handbook\/blob\/main\/internal-api\/wp-cli-halt.md",
->>>>>>> 2c0b69a0
         "parent": "internal-api"
     },
     "wp-cli-has-config": {
         "title": "WP_CLI::has_config()",
         "slug": "wp-cli-has-config",
-<<<<<<< HEAD
-        "markdown_source": "https:\/\/github.com\/wp-cli\/handbook\/blob\/main\/references\/internal-api\/wp-cli-has-config.md",
-=======
         "markdown_source": "https:\/\/github.com\/wp-cli\/handbook\/blob\/main\/internal-api\/wp-cli-has-config.md",
->>>>>>> 2c0b69a0
         "parent": "internal-api"
     },
     "wp-cli-launch": {
         "title": "WP_CLI::launch()",
         "slug": "wp-cli-launch",
-<<<<<<< HEAD
-        "markdown_source": "https:\/\/github.com\/wp-cli\/handbook\/blob\/main\/references\/internal-api\/wp-cli-launch.md",
-=======
         "markdown_source": "https:\/\/github.com\/wp-cli\/handbook\/blob\/main\/internal-api\/wp-cli-launch.md",
->>>>>>> 2c0b69a0
         "parent": "internal-api"
     },
     "wp-cli-launch-self": {
         "title": "WP_CLI::launch_self()",
         "slug": "wp-cli-launch-self",
-<<<<<<< HEAD
-        "markdown_source": "https:\/\/github.com\/wp-cli\/handbook\/blob\/main\/references\/internal-api\/wp-cli-launch-self.md",
-=======
         "markdown_source": "https:\/\/github.com\/wp-cli\/handbook\/blob\/main\/internal-api\/wp-cli-launch-self.md",
->>>>>>> 2c0b69a0
         "parent": "internal-api"
     },
     "wp-cli-line": {
         "title": "WP_CLI::line()",
         "slug": "wp-cli-line",
-<<<<<<< HEAD
-        "markdown_source": "https:\/\/github.com\/wp-cli\/handbook\/blob\/main\/references\/internal-api\/wp-cli-line.md",
-=======
         "markdown_source": "https:\/\/github.com\/wp-cli\/handbook\/blob\/main\/internal-api\/wp-cli-line.md",
->>>>>>> 2c0b69a0
         "parent": "internal-api"
     },
     "wp-cli-log": {
         "title": "WP_CLI::log()",
         "slug": "wp-cli-log",
-<<<<<<< HEAD
-        "markdown_source": "https:\/\/github.com\/wp-cli\/handbook\/blob\/main\/references\/internal-api\/wp-cli-log.md",
-=======
         "markdown_source": "https:\/\/github.com\/wp-cli\/handbook\/blob\/main\/internal-api\/wp-cli-log.md",
->>>>>>> 2c0b69a0
         "parent": "internal-api"
     },
     "wp-cli-read-value": {
         "title": "WP_CLI::read_value()",
         "slug": "wp-cli-read-value",
-<<<<<<< HEAD
-        "markdown_source": "https:\/\/github.com\/wp-cli\/handbook\/blob\/main\/references\/internal-api\/wp-cli-read-value.md",
-=======
         "markdown_source": "https:\/\/github.com\/wp-cli\/handbook\/blob\/main\/internal-api\/wp-cli-read-value.md",
->>>>>>> 2c0b69a0
         "parent": "internal-api"
     },
     "wp-cli-run-command": {
         "title": "WP_CLI::run_command()",
         "slug": "wp-cli-run-command",
-<<<<<<< HEAD
-        "markdown_source": "https:\/\/github.com\/wp-cli\/handbook\/blob\/main\/references\/internal-api\/wp-cli-run-command.md",
-=======
         "markdown_source": "https:\/\/github.com\/wp-cli\/handbook\/blob\/main\/internal-api\/wp-cli-run-command.md",
->>>>>>> 2c0b69a0
         "parent": "internal-api"
     },
     "wp-cli-runcommand": {
         "title": "WP_CLI::runcommand()",
         "slug": "wp-cli-runcommand",
-<<<<<<< HEAD
-        "markdown_source": "https:\/\/github.com\/wp-cli\/handbook\/blob\/main\/references\/internal-api\/wp-cli-runcommand.md",
-=======
         "markdown_source": "https:\/\/github.com\/wp-cli\/handbook\/blob\/main\/internal-api\/wp-cli-runcommand.md",
->>>>>>> 2c0b69a0
         "parent": "internal-api"
     },
     "wp-cli-success": {
         "title": "WP_CLI::success()",
         "slug": "wp-cli-success",
-<<<<<<< HEAD
-        "markdown_source": "https:\/\/github.com\/wp-cli\/handbook\/blob\/main\/references\/internal-api\/wp-cli-success.md",
-=======
         "markdown_source": "https:\/\/github.com\/wp-cli\/handbook\/blob\/main\/internal-api\/wp-cli-success.md",
->>>>>>> 2c0b69a0
         "parent": "internal-api"
     },
     "wp-cli-utils-basename": {
         "title": "WP_CLI\\Utils\\basename()",
         "slug": "wp-cli-utils-basename",
-<<<<<<< HEAD
-        "markdown_source": "https:\/\/github.com\/wp-cli\/handbook\/blob\/main\/references\/internal-api\/wp-cli-utils-basename.md",
-=======
         "markdown_source": "https:\/\/github.com\/wp-cli\/handbook\/blob\/main\/internal-api\/wp-cli-utils-basename.md",
->>>>>>> 2c0b69a0
         "parent": "internal-api"
     },
     "wp-cli-utils-esc-like": {
         "title": "WP_CLI\\Utils\\esc_like()",
         "slug": "wp-cli-utils-esc-like",
-<<<<<<< HEAD
-        "markdown_source": "https:\/\/github.com\/wp-cli\/handbook\/blob\/main\/references\/internal-api\/wp-cli-utils-esc-like.md",
-=======
         "markdown_source": "https:\/\/github.com\/wp-cli\/handbook\/blob\/main\/internal-api\/wp-cli-utils-esc-like.md",
->>>>>>> 2c0b69a0
         "parent": "internal-api"
     },
     "wp-cli-utils-format-items": {
         "title": "WP_CLI\\Utils\\format_items()",
         "slug": "wp-cli-utils-format-items",
-<<<<<<< HEAD
-        "markdown_source": "https:\/\/github.com\/wp-cli\/handbook\/blob\/main\/references\/internal-api\/wp-cli-utils-format-items.md",
-=======
         "markdown_source": "https:\/\/github.com\/wp-cli\/handbook\/blob\/main\/internal-api\/wp-cli-utils-format-items.md",
->>>>>>> 2c0b69a0
         "parent": "internal-api"
     },
     "wp-cli-utils-get-flag-value": {
         "title": "WP_CLI\\Utils\\get_flag_value()",
         "slug": "wp-cli-utils-get-flag-value",
-<<<<<<< HEAD
-        "markdown_source": "https:\/\/github.com\/wp-cli\/handbook\/blob\/main\/references\/internal-api\/wp-cli-utils-get-flag-value.md",
-=======
         "markdown_source": "https:\/\/github.com\/wp-cli\/handbook\/blob\/main\/internal-api\/wp-cli-utils-get-flag-value.md",
->>>>>>> 2c0b69a0
         "parent": "internal-api"
     },
     "wp-cli-utils-get-home-dir": {
         "title": "WP_CLI\\Utils\\get_home_dir()",
         "slug": "wp-cli-utils-get-home-dir",
-<<<<<<< HEAD
-        "markdown_source": "https:\/\/github.com\/wp-cli\/handbook\/blob\/main\/references\/internal-api\/wp-cli-utils-get-home-dir.md",
-=======
         "markdown_source": "https:\/\/github.com\/wp-cli\/handbook\/blob\/main\/internal-api\/wp-cli-utils-get-home-dir.md",
->>>>>>> 2c0b69a0
         "parent": "internal-api"
     },
     "wp-cli-utils-get-named-sem-ver": {
         "title": "WP_CLI\\Utils\\get_named_sem_ver()",
         "slug": "wp-cli-utils-get-named-sem-ver",
-<<<<<<< HEAD
-        "markdown_source": "https:\/\/github.com\/wp-cli\/handbook\/blob\/main\/references\/internal-api\/wp-cli-utils-get-named-sem-ver.md",
-=======
         "markdown_source": "https:\/\/github.com\/wp-cli\/handbook\/blob\/main\/internal-api\/wp-cli-utils-get-named-sem-ver.md",
->>>>>>> 2c0b69a0
         "parent": "internal-api"
     },
     "wp-cli-utils-get-php-binary": {
         "title": "WP_CLI\\Utils\\get_php_binary()",
         "slug": "wp-cli-utils-get-php-binary",
-<<<<<<< HEAD
-        "markdown_source": "https:\/\/github.com\/wp-cli\/handbook\/blob\/main\/references\/internal-api\/wp-cli-utils-get-php-binary.md",
-=======
         "markdown_source": "https:\/\/github.com\/wp-cli\/handbook\/blob\/main\/internal-api\/wp-cli-utils-get-php-binary.md",
->>>>>>> 2c0b69a0
         "parent": "internal-api"
     },
     "wp-cli-utils-get-temp-dir": {
         "title": "WP_CLI\\Utils\\get_temp_dir()",
         "slug": "wp-cli-utils-get-temp-dir",
-<<<<<<< HEAD
-        "markdown_source": "https:\/\/github.com\/wp-cli\/handbook\/blob\/main\/references\/internal-api\/wp-cli-utils-get-temp-dir.md",
-=======
         "markdown_source": "https:\/\/github.com\/wp-cli\/handbook\/blob\/main\/internal-api\/wp-cli-utils-get-temp-dir.md",
->>>>>>> 2c0b69a0
         "parent": "internal-api"
     },
     "wp-cli-utils-http-request": {
         "title": "WP_CLI\\Utils\\http_request()",
         "slug": "wp-cli-utils-http-request",
-<<<<<<< HEAD
-        "markdown_source": "https:\/\/github.com\/wp-cli\/handbook\/blob\/main\/references\/internal-api\/wp-cli-utils-http-request.md",
-=======
         "markdown_source": "https:\/\/github.com\/wp-cli\/handbook\/blob\/main\/internal-api\/wp-cli-utils-http-request.md",
->>>>>>> 2c0b69a0
         "parent": "internal-api"
     },
     "wp-cli-utils-ispiped": {
         "title": "WP_CLI\\Utils\\isPiped()",
         "slug": "wp-cli-utils-ispiped",
-<<<<<<< HEAD
-        "markdown_source": "https:\/\/github.com\/wp-cli\/handbook\/blob\/main\/references\/internal-api\/wp-cli-utils-ispiped.md",
-=======
         "markdown_source": "https:\/\/github.com\/wp-cli\/handbook\/blob\/main\/internal-api\/wp-cli-utils-ispiped.md",
->>>>>>> 2c0b69a0
         "parent": "internal-api"
     },
     "wp-cli-utils-launch-editor-for-input": {
         "title": "WP_CLI\\Utils\\launch_editor_for_input()",
         "slug": "wp-cli-utils-launch-editor-for-input",
-<<<<<<< HEAD
-        "markdown_source": "https:\/\/github.com\/wp-cli\/handbook\/blob\/main\/references\/internal-api\/wp-cli-utils-launch-editor-for-input.md",
-=======
         "markdown_source": "https:\/\/github.com\/wp-cli\/handbook\/blob\/main\/internal-api\/wp-cli-utils-launch-editor-for-input.md",
->>>>>>> 2c0b69a0
         "parent": "internal-api"
     },
     "wp-cli-utils-make-progress-bar": {
         "title": "WP_CLI\\Utils\\make_progress_bar()",
         "slug": "wp-cli-utils-make-progress-bar",
-<<<<<<< HEAD
-        "markdown_source": "https:\/\/github.com\/wp-cli\/handbook\/blob\/main\/references\/internal-api\/wp-cli-utils-make-progress-bar.md",
-=======
         "markdown_source": "https:\/\/github.com\/wp-cli\/handbook\/blob\/main\/internal-api\/wp-cli-utils-make-progress-bar.md",
->>>>>>> 2c0b69a0
         "parent": "internal-api"
     },
     "wp-cli-utils-normalize-path": {
         "title": "WP_CLI\\Utils\\normalize_path()",
         "slug": "wp-cli-utils-normalize-path",
-<<<<<<< HEAD
-        "markdown_source": "https:\/\/github.com\/wp-cli\/handbook\/blob\/main\/references\/internal-api\/wp-cli-utils-normalize-path.md",
-=======
         "markdown_source": "https:\/\/github.com\/wp-cli\/handbook\/blob\/main\/internal-api\/wp-cli-utils-normalize-path.md",
->>>>>>> 2c0b69a0
         "parent": "internal-api"
     },
     "wp-cli-utils-parse-ssh-url": {
         "title": "WP_CLI\\Utils\\parse_ssh_url()",
         "slug": "wp-cli-utils-parse-ssh-url",
-<<<<<<< HEAD
-        "markdown_source": "https:\/\/github.com\/wp-cli\/handbook\/blob\/main\/references\/internal-api\/wp-cli-utils-parse-ssh-url.md",
-=======
         "markdown_source": "https:\/\/github.com\/wp-cli\/handbook\/blob\/main\/internal-api\/wp-cli-utils-parse-ssh-url.md",
->>>>>>> 2c0b69a0
         "parent": "internal-api"
     },
     "wp-cli-utils-parse-str-to-argv": {
         "title": "WP_CLI\\Utils\\parse_str_to_argv()",
         "slug": "wp-cli-utils-parse-str-to-argv",
-<<<<<<< HEAD
-        "markdown_source": "https:\/\/github.com\/wp-cli\/handbook\/blob\/main\/references\/internal-api\/wp-cli-utils-parse-str-to-argv.md",
-=======
         "markdown_source": "https:\/\/github.com\/wp-cli\/handbook\/blob\/main\/internal-api\/wp-cli-utils-parse-str-to-argv.md",
->>>>>>> 2c0b69a0
         "parent": "internal-api"
     },
     "wp-cli-utils-proc-open-compat": {
         "title": "WP_CLI\\Utils\\proc_open_compat()",
         "slug": "wp-cli-utils-proc-open-compat",
-<<<<<<< HEAD
-        "markdown_source": "https:\/\/github.com\/wp-cli\/handbook\/blob\/main\/references\/internal-api\/wp-cli-utils-proc-open-compat.md",
-=======
         "markdown_source": "https:\/\/github.com\/wp-cli\/handbook\/blob\/main\/internal-api\/wp-cli-utils-proc-open-compat.md",
->>>>>>> 2c0b69a0
         "parent": "internal-api"
     },
     "wp-cli-utils-report-batch-operation-results": {
         "title": "WP_CLI\\Utils\\report_batch_operation_results()",
         "slug": "wp-cli-utils-report-batch-operation-results",
-<<<<<<< HEAD
-        "markdown_source": "https:\/\/github.com\/wp-cli\/handbook\/blob\/main\/references\/internal-api\/wp-cli-utils-report-batch-operation-results.md",
-=======
         "markdown_source": "https:\/\/github.com\/wp-cli\/handbook\/blob\/main\/internal-api\/wp-cli-utils-report-batch-operation-results.md",
->>>>>>> 2c0b69a0
         "parent": "internal-api"
     },
     "wp-cli-utils-trailingslashit": {
         "title": "WP_CLI\\Utils\\trailingslashit()",
         "slug": "wp-cli-utils-trailingslashit",
-<<<<<<< HEAD
-        "markdown_source": "https:\/\/github.com\/wp-cli\/handbook\/blob\/main\/references\/internal-api\/wp-cli-utils-trailingslashit.md",
-=======
         "markdown_source": "https:\/\/github.com\/wp-cli\/handbook\/blob\/main\/internal-api\/wp-cli-utils-trailingslashit.md",
->>>>>>> 2c0b69a0
         "parent": "internal-api"
     },
     "wp-cli-utils-write-csv": {
         "title": "WP_CLI\\Utils\\write_csv()",
         "slug": "wp-cli-utils-write-csv",
-<<<<<<< HEAD
-        "markdown_source": "https:\/\/github.com\/wp-cli\/handbook\/blob\/main\/references\/internal-api\/wp-cli-utils-write-csv.md",
-=======
         "markdown_source": "https:\/\/github.com\/wp-cli\/handbook\/blob\/main\/internal-api\/wp-cli-utils-write-csv.md",
->>>>>>> 2c0b69a0
         "parent": "internal-api"
     },
     "wp-cli-warning": {
         "title": "WP_CLI::warning()",
         "slug": "wp-cli-warning",
-<<<<<<< HEAD
-        "markdown_source": "https:\/\/github.com\/wp-cli\/handbook\/blob\/main\/references\/internal-api\/wp-cli-warning.md",
-=======
         "markdown_source": "https:\/\/github.com\/wp-cli\/handbook\/blob\/main\/internal-api\/wp-cli-warning.md",
->>>>>>> 2c0b69a0
         "parent": "internal-api"
     }
 }